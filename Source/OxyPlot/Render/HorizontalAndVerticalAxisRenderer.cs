--- conflicted
+++ resolved
@@ -1,698 +1,570 @@
-﻿// --------------------------------------------------------------------------------------------------------------------
-// <copyright file="HorizontalAndVerticalAxisRenderer.cs" company="OxyPlot">
-//   The MIT License (MIT)
-//
-//   Copyright (c) 2012 Oystein Bjorke
-//
-//   Permission is hereby granted, free of charge, to any person obtaining a
-//   copy of this software and associated documentation files (the
-//   "Software"), to deal in the Software without restriction, including
-//   without limitation the rights to use, copy, modify, merge, publish,
-//   distribute, sublicense, and/or sell copies of the Software, and to
-//   permit persons to whom the Software is furnished to do so, subject to
-//   the following conditions:
-//
-//   The above copyright notice and this permission notice shall be included
-//   in all copies or substantial portions of the Software.
-//
-//   THE SOFTWARE IS PROVIDED "AS IS", WITHOUT WARRANTY OF ANY KIND, EXPRESS
-//   OR IMPLIED, INCLUDING BUT NOT LIMITED TO THE WARRANTIES OF
-//   MERCHANTABILITY, FITNESS FOR A PARTICULAR PURPOSE AND NONINFRINGEMENT.
-//   IN NO EVENT SHALL THE AUTHORS OR COPYRIGHT HOLDERS BE LIABLE FOR ANY
-//   CLAIM, DAMAGES OR OTHER LIABILITY, WHETHER IN AN ACTION OF CONTRACT,
-//   TORT OR OTHERWISE, ARISING FROM, OUT OF OR IN CONNECTION WITH THE
-//   SOFTWARE OR THE USE OR OTHER DEALINGS IN THE SOFTWARE.
-// </copyright>
-// <summary>
-//   Rendering helper class for horizontal and vertical axes (both linear and logarithmic)
-// </summary>
-// --------------------------------------------------------------------------------------------------------------------
-namespace OxyPlot
-{
-    using System;
-    using System.Collections.Generic;
-    using System.Diagnostics;
-
-    /// <summary>
-    /// Rendering helper class for horizontal and vertical axes (both linear and logarithmic)
-    /// </summary>
-    public class HorizontalAndVerticalAxisRenderer : AxisRendererBase
-    {
-        /// <summary>
-        /// Initializes a new instance of the <see cref="HorizontalAndVerticalAxisRenderer"/> class.
-        /// </summary>
-        /// <param name="rc">
-        /// The render context.
-        /// </param>
-        /// <param name="plot">
-        /// The plot.
-        /// </param>
-        public HorizontalAndVerticalAxisRenderer(IRenderContext rc, PlotModel plot)
-            : base(rc, plot)
-        {
-        }
-
-        /// <summary>
-        /// The render.
-        /// </summary>
-        /// <param name="axis">The axis.</param>
-        /// <param name="pass">The render pass.</param>
-        public override void Render(Axis axis, int pass)
-        {
-            base.Render(axis, pass);
-
-            double totalShift = axis.PositionTierMinShift;
-            double tierSize = axis.PositionTierSize - this.Plot.AxisTierDistance;
-
-            Axis perpendicularAxis = this.Plot.DefaultXAxis;
-            bool isHorizontal = true;
-
-            // store properties locally for performance
-            double plotAreaLeft = this.Plot.PlotArea.Left;
-            double plotAreaRight = this.Plot.PlotArea.Right;
-            double plotAreaTop = this.Plot.PlotArea.Top;
-            double plotAreaBottom = this.Plot.PlotArea.Bottom;
-            double actualMinimum = axis.ActualMinimum;
-            double actualMaximum = axis.ActualMaximum;
-
-            // Axis position (x or y screen coordinate)
-            double axisPosition = 0;
-            double titlePosition = 0;
-
-            switch (axis.Position)
-            {
-                case AxisPosition.Left:
-                    axisPosition = plotAreaLeft - totalShift;
-                    titlePosition = axisPosition - tierSize;
-                    isHorizontal = false;
-                    break;
-                case AxisPosition.Right:
-                    axisPosition = plotAreaRight + totalShift;
-                    titlePosition = axisPosition + tierSize;
-                    isHorizontal = false;
-                    break;
-                case AxisPosition.Top:
-                    axisPosition = plotAreaTop - totalShift;
-                    titlePosition = axisPosition - tierSize;
-                    perpendicularAxis = this.Plot.DefaultYAxis;
-                    break;
-                case AxisPosition.Bottom:
-                    axisPosition = plotAreaBottom + totalShift;
-                    titlePosition = axisPosition + tierSize;
-                    perpendicularAxis = this.Plot.DefaultYAxis;
-                    break;
-            }
-
-            if (axis.PositionAtZeroCrossing)
-            {
-                axisPosition = perpendicularAxis.Transform(0);
-            }
-
-            double a0, a1;
-            var minorSegments = new List<ScreenPoint>();
-            var minorTickSegments = new List<ScreenPoint>();
-            var majorSegments = new List<ScreenPoint>();
-            var majorTickSegments = new List<ScreenPoint>();
-
-            double eps = axis.ActualMinorStep * 1e-3;
-
-            if (pass == 0)
-            {
-                this.GetTickPositions(axis, axis.TickStyle, axis.MinorTickSize, axis.Position, out a0, out a1);
-
-                foreach (double value in this.MinorTickValues)
-                {
-                    if (value < actualMinimum - eps || value > actualMaximum + eps)
-                    {
-                        continue;
-                    }
-
-                    if (this.MajorTickValues.Contains(value))
-                    {
-                        continue;
-                    }
-
-                    if (axis.PositionAtZeroCrossing && Math.Abs(value) < eps)
-                    {
-                        continue;
-                    }
-
-                    double transformedValue = axis.Transform(value);
-
-                    if (isHorizontal)
-                    {
-                        SnapTo(plotAreaLeft, ref transformedValue);
-                        SnapTo(plotAreaRight, ref transformedValue);
-                    }
-                    else
-                    {
-                        SnapTo(plotAreaTop, ref transformedValue);
-                        SnapTo(plotAreaBottom, ref transformedValue);
-                    }
-
-                    // Draw the minor grid line
-                    if (this.MinorPen != null)
-                    {
-                        if (isHorizontal)
-                        {
-                            minorSegments.Add(new ScreenPoint(transformedValue, plotAreaTop));
-                            minorSegments.Add(new ScreenPoint(transformedValue, plotAreaBottom));
-                        }
-                        else
-                        {
-                            if (transformedValue < plotAreaTop || transformedValue > plotAreaBottom)
-                            {
-                            }
-
-                            minorSegments.Add(new ScreenPoint(plotAreaLeft, transformedValue));
-                            minorSegments.Add(new ScreenPoint(plotAreaRight, transformedValue));
-                        }
-                    }
-
-                    // Draw the minor tick
-                    if (axis.TickStyle != TickStyle.None)
-                    {
-                        if (isHorizontal)
-                        {
-                            minorTickSegments.Add(new ScreenPoint(transformedValue, axisPosition + a0));
-                            minorTickSegments.Add(new ScreenPoint(transformedValue, axisPosition + a1));
-                        }
-                        else
-                        {
-                            minorTickSegments.Add(new ScreenPoint(axisPosition + a0, transformedValue));
-                            minorTickSegments.Add(new ScreenPoint(axisPosition + a1, transformedValue));
-                        }
-                    }
-                }
-
-                // Draw all the line segments);
-                if (this.MinorPen != null)
-                {
-                    this.rc.DrawLineSegments(minorSegments, this.MinorPen);
-                }
-            }
-
-            if (pass == 1)
-            {
-                this.GetTickPositions(axis, axis.TickStyle, axis.MajorTickSize, axis.Position, out a0, out a1);
-
-                foreach (double value in this.MajorTickValues)
-                {
-                    if (value < actualMinimum - eps || value > actualMaximum + eps)
-                    {
-                        continue;
-                    }
-
-                    if (axis.PositionAtZeroCrossing && Math.Abs(value) < eps)
-                    {
-                        continue;
-                    }
-
-                    double transformedValue = axis.Transform(value);
-                    if (isHorizontal)
-                    {
-                        SnapTo(plotAreaLeft, ref transformedValue);
-                        SnapTo(plotAreaRight, ref transformedValue);
-                    }
-                    else
-                    {
-                        SnapTo(plotAreaTop, ref transformedValue);
-                        SnapTo(plotAreaBottom, ref transformedValue);
-                    }
-
-                    if (this.MajorPen != null)
-                    {
-                        if (isHorizontal)
-                        {
-                            majorSegments.Add(new ScreenPoint(transformedValue, plotAreaTop));
-                            majorSegments.Add(new ScreenPoint(transformedValue, plotAreaBottom));
-                        }
-                        else
-                        {
-                            majorSegments.Add(new ScreenPoint(plotAreaLeft, transformedValue));
-                            majorSegments.Add(new ScreenPoint(plotAreaRight, transformedValue));
-                        }
-                    }
-
-                    if (axis.TickStyle != TickStyle.None)
-                    {
-                        if (isHorizontal)
-                        {
-                            majorTickSegments.Add(new ScreenPoint(transformedValue, axisPosition + a0));
-                            majorTickSegments.Add(new ScreenPoint(transformedValue, axisPosition + a1));
-                        }
-                        else
-                        {
-                            majorTickSegments.Add(new ScreenPoint(axisPosition + a0, transformedValue));
-                            majorTickSegments.Add(new ScreenPoint(axisPosition + a1, transformedValue));
-                        }
-                    }
-                }
-
-                // Render the axis labels (numbers or category names)
-                foreach (double value in this.MajorLabelValues)
-                {
-                    if (value < actualMinimum - eps || value > actualMaximum + eps)
-                    {
-                        continue;
-                    }
-
-                    if (axis.PositionAtZeroCrossing && Math.Abs(value) < eps)
-                    {
-                        continue;
-                    }
-
-                    double transformedValue = axis.Transform(value);
-                    if (isHorizontal)
-                    {
-                        SnapTo(plotAreaLeft, ref transformedValue);
-                        SnapTo(plotAreaRight, ref transformedValue);
-                    }
-                    else
-                    {
-                        SnapTo(plotAreaTop, ref transformedValue);
-                        SnapTo(plotAreaBottom, ref transformedValue);
-                    }
-
-                    var pt = new ScreenPoint();
-                    var ha = HorizontalTextAlign.Right;
-                    var va = VerticalTextAlign.Middle;
-                    switch (axis.Position)
-                    {
-                        case AxisPosition.Left:
-                            pt = new ScreenPoint(axisPosition + a1 - axis.AxisTickToLabelDistance, transformedValue);
-                            GetRotatedAlignments(
-                                axis.Angle, HorizontalTextAlign.Right, VerticalTextAlign.Middle, out ha, out va);
-                            break;
-                        case AxisPosition.Right:
-                            pt = new ScreenPoint(axisPosition + a1 + axis.AxisTickToLabelDistance, transformedValue);
-                            GetRotatedAlignments(
-                                axis.Angle, HorizontalTextAlign.Left, VerticalTextAlign.Middle, out ha, out va);
-                            break;
-                        case AxisPosition.Top:
-                            pt = new ScreenPoint(transformedValue, axisPosition + a1 - axis.AxisTickToLabelDistance);
-                            GetRotatedAlignments(
-                                axis.Angle, HorizontalTextAlign.Center, VerticalTextAlign.Bottom, out ha, out va);
-                            break;
-                        case AxisPosition.Bottom:
-                            pt = new ScreenPoint(transformedValue, axisPosition + a1 + axis.AxisTickToLabelDistance);
-                            GetRotatedAlignments(
-                                axis.Angle, HorizontalTextAlign.Center, VerticalTextAlign.Top, out ha, out va);
-                            break;
-                    }
-
-                    string text = axis.FormatValue(value);
-                    this.rc.DrawMathText(
-                        pt,
-                        text,
-                        axis.ActualTextColor,
-                        axis.ActualFont,
-                        axis.ActualFontSize,
-                        axis.ActualFontWeight,
-                        axis.Angle,
-                        ha,
-                        va,
-                        false);
-                }
-
-                // Draw the zero crossing line
-                if (axis.PositionAtZeroCrossing && this.ZeroPen != null)
-                {
-                    double t0 = axis.Transform(0);
-                    if (isHorizontal)
-                    {
-                        this.rc.DrawLine(t0, plotAreaTop, t0, plotAreaBottom, this.ZeroPen);
-                    }
-                    else
-                    {
-                        this.rc.DrawLine(plotAreaLeft, t0, plotAreaRight, t0, this.ZeroPen);
-                    }
-                }
-
-                // Draw extra grid lines
-                if (axis.ExtraGridlines != null && this.ExtraPen != null)
-                {
-                    foreach (double value in axis.ExtraGridlines)
-                    {
-                        if (!this.IsWithin(value, actualMinimum, actualMaximum))
-                        {
-                            continue;
-                        }
-
-                        double transformedValue = axis.Transform(value);
-                        if (isHorizontal)
-                        {
-                            this.rc.DrawLine(
-                                transformedValue, plotAreaTop, transformedValue, plotAreaBottom, this.ExtraPen);
-                        }
-                        else
-                        {
-                            this.rc.DrawLine(
-                                plotAreaLeft, transformedValue, plotAreaRight, transformedValue, this.ExtraPen);
-                        }
-                    }
-                }
-
-                // Draw the axis line (across the tick marks)
-                if (isHorizontal)
-                {
-                    this.rc.DrawLine(
-                        axis.Transform(actualMinimum),
-                        axisPosition,
-                        axis.Transform(actualMaximum),
-                        axisPosition,
-                        this.AxislinePen);
-                }
-                else
-                {
-                    this.rc.DrawLine(
-                        axisPosition,
-                        axis.Transform(actualMinimum),
-                        axisPosition,
-                        axis.Transform(actualMaximum),
-                        this.AxislinePen);
-                }
-
-                // Draw the axis title
-                if (!string.IsNullOrEmpty(axis.ActualTitle))
-                {
-<<<<<<< HEAD
-                    double ymid = isHorizontal
-                                      ? Lerp(axis.ScreenMin.X, axis.ScreenMax.X, axis.TitlePosition)
-                                      : Lerp(axis.ScreenMax.Y, axis.ScreenMin.Y, axis.TitlePosition);
-=======
-                    case AxisPosition.Left:
-                        pt = new ScreenPoint(axisPosition + a1 - axis.AxisTickToLabelDistance, transformedValue);
-                        this.GetAxisLabelRotatedAlignments(
-                            axis.Angle, HorizontalTextAlign.Right, VerticalTextAlign.Middle, out ha, out va);
-                        break;
-                    case AxisPosition.Right:
-                        pt = new ScreenPoint(axisPosition + a1 + axis.AxisTickToLabelDistance, transformedValue);
-                        this.GetAxisLabelRotatedAlignments(
-                            axis.Angle, HorizontalTextAlign.Left, VerticalTextAlign.Middle, out ha, out va);
-                        break;
-                    case AxisPosition.Top:
-                        pt = new ScreenPoint(transformedValue, axisPosition + a1 - axis.AxisTickToLabelDistance);
-                        this.GetAxisLabelRotatedAlignments(
-                            axis.Angle, HorizontalTextAlign.Center, VerticalTextAlign.Bottom, out ha, out va);
-                        break;
-                    case AxisPosition.Bottom:
-                        pt = new ScreenPoint(transformedValue, axisPosition + a1 + axis.AxisTickToLabelDistance);
-                        this.GetAxisLabelRotatedAlignments(
-                            axis.Angle, HorizontalTextAlign.Center, VerticalTextAlign.Top, out ha, out va);
-                        break;
-                }
->>>>>>> 862ebe5e
-
-                    double angle = -90;
-                    var lpt = new ScreenPoint();
-
-                    var halign = HorizontalTextAlign.Center;
-                    var valign = VerticalTextAlign.Top;
-
-                    if (axis.PositionAtZeroCrossing)
-                    {
-                        ymid = perpendicularAxis.Transform(perpendicularAxis.ActualMaximum);
-                    }
-
-                    OxySize? maxSize = null;
-
-                    if (axis.ClipTitle)
-                    {
-                        // Calculate the title clipping dimensions
-                        double screenLength = isHorizontal
-                                                  ? Math.Abs(axis.ScreenMax.X - axis.ScreenMin.X)
-                                                  : Math.Abs(axis.ScreenMax.Y - axis.ScreenMin.Y);
-
-                        maxSize = new OxySize(screenLength * axis.TitleClippingLength, double.MaxValue);
-                    }
-
-                    switch (axis.Position)
-                    {
-                        case AxisPosition.Left:
-                            lpt = new ScreenPoint(titlePosition, ymid);
-                            break;
-                        case AxisPosition.Right:
-                            lpt = new ScreenPoint(titlePosition, ymid);
-                            valign = VerticalTextAlign.Bottom;
-                            break;
-                        case AxisPosition.Top:
-                            lpt = new ScreenPoint(ymid, titlePosition);
-                            halign = HorizontalTextAlign.Center;
-                            valign = VerticalTextAlign.Top;
-                            angle = 0;
-                            break;
-                        case AxisPosition.Bottom:
-                            lpt = new ScreenPoint(ymid, titlePosition);
-                            halign = HorizontalTextAlign.Center;
-                            valign = VerticalTextAlign.Bottom;
-                            angle = 0;
-                            break;
-                    }
-
-<<<<<<< HEAD
-                    this.rc.SetToolTip(axis.ToolTip);
-                    this.rc.DrawText(
-                        lpt,
-                        axis.ActualTitle,
-                        axis.ActualTitleColor,
-                        axis.ActualTitleFont,
-                        axis.ActualTitleFontSize,
-                        axis.ActualTitleFontWeight,
-                        angle,
-                        halign,
-                        valign,
-                        maxSize);
-                    this.rc.SetToolTip(null);
-                }
-=======
-            // Draw the axis line (across the tick marks)
-            if (isHorizontal)
-            {
-                this.rc.DrawLine(
-                    axis.Transform(actualMinimum),
-                    axisPosition,
-                    axis.Transform(actualMaximum),
-                    axisPosition,
-                    this.AxislinePen);
-            }
-            else
-            {
-                this.rc.DrawLine(
-                    axisPosition,
-                    axis.Transform(actualMinimum),
-                    axisPosition,
-                    axis.Transform(actualMaximum),
-                    this.AxislinePen);
-            }
-
-            // Draw the axis title
-            if (!string.IsNullOrEmpty(axis.ActualTitle))
-            {
-                double ymid = isHorizontal
-                                  ? Lerp(axis.ScreenMin.X, axis.ScreenMax.X, axis.TitlePosition)
-                                  : Lerp(axis.ScreenMax.Y, axis.ScreenMin.Y, axis.TitlePosition);
-
-                double angle = -90;
-
-                var halign = HorizontalTextAlign.Center;
-                var valign = VerticalTextAlign.Top;
->>>>>>> 862ebe5e
-
-                if (this.MajorPen != null)
-                {
-                    this.rc.DrawLineSegments(majorSegments, this.MajorPen);
-                }
-
-                if (this.MinorTickPen != null)
-                {
-                    this.rc.DrawLineSegments(minorTickSegments, this.MinorTickPen);
-                }
-
-<<<<<<< HEAD
-                if (this.MajorTickPen != null)
-                {
-                    this.rc.DrawLineSegments(majorTickSegments, this.MajorTickPen);
-                }
-            }
-        }
-
-=======
-                var lpt = this.CreateAxisTitleScreenPoint(axis, ymid, titlePosition, ref angle, ref halign, ref valign);
-
-                this.rc.SetToolTip(axis.ToolTip);
-                this.rc.DrawText(
-                    lpt,
-                    axis.ActualTitle,
-                    axis.ActualTitleColor,
-                    axis.ActualTitleFont,
-                    axis.ActualTitleFontSize,
-                    axis.ActualTitleFontWeight,
-                    angle,
-                    halign,
-                    valign,
-                    maxSize);
-                this.rc.SetToolTip(null);
-            }
-
-            // Draw all the line segments);
-            if (this.MinorPen != null)
-            {
-                this.rc.DrawLineSegments(minorSegments, this.MinorPen);
-            }
-
-            if (this.MajorPen != null)
-            {
-                this.rc.DrawLineSegments(majorSegments, this.MajorPen);
-            }
-
-            if (this.MinorTickPen != null)
-            {
-                this.rc.DrawLineSegments(minorTickSegments, this.MinorTickPen);
-            }
-
-            if (this.MajorTickPen != null)
-            {
-                this.rc.DrawLineSegments(majorTickSegments, this.MajorTickPen);
-            }
-        }
-
-    	protected virtual ScreenPoint CreateAxisTitleScreenPoint(
-    		Axis axis,
-    		double ymid,
-    		double titlePosition,
-    		ref double angle,
-    		ref HorizontalTextAlign halign,
-    		ref VerticalTextAlign valign)
-    	{
-    		ScreenPoint lpt;
-    		switch (axis.Position)
-    		{
-    			case AxisPosition.Left:
-    				lpt = new ScreenPoint(titlePosition, ymid);
-    				break;
-    			case AxisPosition.Right:
-    				lpt = new ScreenPoint(titlePosition, ymid);
-    				valign = VerticalTextAlign.Bottom;
-    				break;
-    			case AxisPosition.Top:
-    				lpt = new ScreenPoint(ymid, titlePosition);
-    				halign = HorizontalTextAlign.Center;
-    				valign = VerticalTextAlign.Top;
-    				angle = 0;
-    				break;
-    			case AxisPosition.Bottom:
-    				lpt = new ScreenPoint(ymid, titlePosition);
-    				halign = HorizontalTextAlign.Center;
-    				valign = VerticalTextAlign.Bottom;
-    				angle = 0;
-    				break;
-				default:
-					throw new ArgumentOutOfRangeException("axis");
-    		}
-    		return lpt;
-    	}
-
-    	#endregion
-
-        #region Methods
-
->>>>>>> 862ebe5e
-        /// <summary>
-        /// Gets the rotated alignments given the specified angle.
-        /// </summary>
-        /// <param name="angle">
-        /// The angle.
-        /// </param>
-        /// <param name="defaultHorizontalAlignment">
-        /// The default horizontal alignment.
-        /// </param>
-        /// <param name="defaultVerticalAlignment">
-        /// The default vertical alignment.
-        /// </param>
-        /// <param name="ha">
-        /// The rotated horizontal alignment.
-        /// </param>
-        /// <param name="va">
-        /// The rotated vertical alignment.
-        /// </param>
-        protected virtual void GetAxisLabelRotatedAlignments(
-            double angle,
-            HorizontalTextAlign defaultHorizontalAlignment,
-            VerticalTextAlign defaultVerticalAlignment,
-            out HorizontalTextAlign ha,
-            out VerticalTextAlign va)
-        {
-            ha = defaultHorizontalAlignment;
-            va = defaultVerticalAlignment;
-
-            Debug.Assert(angle <= 180 && angle >= -180, "Axis angle should be in the interval [-180,180] degrees.");
-
-            if (angle > -45 && angle < 45)
-            {
-                return;
-            }
-
-            if (angle > 135 || angle < -135)
-            {
-                ha = (HorizontalTextAlign)(-(int)defaultHorizontalAlignment);
-                va = (VerticalTextAlign)(-(int)defaultVerticalAlignment);
-                return;
-            }
-
-            if (angle > 45)
-            {
-                ha = (HorizontalTextAlign)((int)defaultVerticalAlignment);
-                va = (VerticalTextAlign)(-(int)defaultHorizontalAlignment);
-                return;
-            }
-
-            if (angle < -45)
-            {
-                ha = (HorizontalTextAlign)(-(int)defaultVerticalAlignment);
-                va = (VerticalTextAlign)((int)defaultHorizontalAlignment);
-            }
-        }
-
-        /// <summary>
-        /// Linear interpolation
-        /// http://en.wikipedia.org/wiki/Linear_interpolation
-        /// </summary>
-        /// <param name="x0">
-        /// The x0.
-        /// </param>
-        /// <param name="x1">
-        /// The x1.
-        /// </param>
-        /// <param name="f">
-        /// The f.
-        /// </param>
-        /// <returns>
-        /// The lerp.
-        /// </returns>
-        private static double Lerp(double x0, double x1, double f)
-        {
-            return (x0 * (1 - f)) + (x1 * f);
-        }
-
-        /// <summary>
-        /// Snaps v to value if is within a distance of eps.
-        /// </summary>
-        /// <param name="value">
-        /// The value.
-        /// </param>
-        /// <param name="v">
-        /// The v.
-        /// </param>
-        /// <param name="eps">
-        /// The eps.
-        /// </param>
-        private static void SnapTo(double value, ref double v, double eps = 0.5)
-        {
-            if (v > value - eps && v < value + eps)
-            {
-                v = value;
-            }
-        }
-    }
+﻿// --------------------------------------------------------------------------------------------------------------------
+// <copyright file="HorizontalAndVerticalAxisRenderer.cs" company="OxyPlot">
+//   The MIT License (MIT)
+//
+//   Copyright (c) 2012 Oystein Bjorke
+//
+//   Permission is hereby granted, free of charge, to any person obtaining a
+//   copy of this software and associated documentation files (the
+//   "Software"), to deal in the Software without restriction, including
+//   without limitation the rights to use, copy, modify, merge, publish,
+//   distribute, sublicense, and/or sell copies of the Software, and to
+//   permit persons to whom the Software is furnished to do so, subject to
+//   the following conditions:
+//
+//   The above copyright notice and this permission notice shall be included
+//   in all copies or substantial portions of the Software.
+//
+//   THE SOFTWARE IS PROVIDED "AS IS", WITHOUT WARRANTY OF ANY KIND, EXPRESS
+//   OR IMPLIED, INCLUDING BUT NOT LIMITED TO THE WARRANTIES OF
+//   MERCHANTABILITY, FITNESS FOR A PARTICULAR PURPOSE AND NONINFRINGEMENT.
+//   IN NO EVENT SHALL THE AUTHORS OR COPYRIGHT HOLDERS BE LIABLE FOR ANY
+//   CLAIM, DAMAGES OR OTHER LIABILITY, WHETHER IN AN ACTION OF CONTRACT,
+//   TORT OR OTHERWISE, ARISING FROM, OUT OF OR IN CONNECTION WITH THE
+//   SOFTWARE OR THE USE OR OTHER DEALINGS IN THE SOFTWARE.
+// </copyright>
+// <summary>
+//   Rendering helper class for horizontal and vertical axes (both linear and logarithmic)
+// </summary>
+// --------------------------------------------------------------------------------------------------------------------
+namespace OxyPlot
+{
+    using System;
+    using System.Collections.Generic;
+    using System.Diagnostics;
+
+    /// <summary>
+    /// Rendering helper class for horizontal and vertical axes (both linear and logarithmic)
+    /// </summary>
+    public class HorizontalAndVerticalAxisRenderer : AxisRendererBase
+    {
+        /// <summary>
+        /// Initializes a new instance of the <see cref="HorizontalAndVerticalAxisRenderer"/> class.
+        /// </summary>
+        /// <param name="rc">
+        /// The render context.
+        /// </param>
+        /// <param name="plot">
+        /// The plot.
+        /// </param>
+        public HorizontalAndVerticalAxisRenderer(IRenderContext rc, PlotModel plot)
+            : base(rc, plot)
+        {
+        }
+
+        /// <summary>
+        /// The render.
+        /// </summary>
+        /// <param name="axis">The axis.</param>
+        /// <param name="pass">The render pass.</param>
+        public override void Render(Axis axis, int pass)
+        {
+            base.Render(axis, pass);
+
+            double totalShift = axis.PositionTierMinShift;
+            double tierSize = axis.PositionTierSize - this.Plot.AxisTierDistance;
+
+            Axis perpendicularAxis = this.Plot.DefaultXAxis;
+            bool isHorizontal = true;
+
+            // store properties locally for performance
+            double plotAreaLeft = this.Plot.PlotArea.Left;
+            double plotAreaRight = this.Plot.PlotArea.Right;
+            double plotAreaTop = this.Plot.PlotArea.Top;
+            double plotAreaBottom = this.Plot.PlotArea.Bottom;
+            double actualMinimum = axis.ActualMinimum;
+            double actualMaximum = axis.ActualMaximum;
+
+            // Axis position (x or y screen coordinate)
+            double axisPosition = 0;
+            double titlePosition = 0;
+
+            switch (axis.Position)
+            {
+                case AxisPosition.Left:
+                    axisPosition = plotAreaLeft - totalShift;
+                    titlePosition = axisPosition - tierSize;
+                    isHorizontal = false;
+                    break;
+                case AxisPosition.Right:
+                    axisPosition = plotAreaRight + totalShift;
+                    titlePosition = axisPosition + tierSize;
+                    isHorizontal = false;
+                    break;
+                case AxisPosition.Top:
+                    axisPosition = plotAreaTop - totalShift;
+                    titlePosition = axisPosition - tierSize;
+                    perpendicularAxis = this.Plot.DefaultYAxis;
+                    break;
+                case AxisPosition.Bottom:
+                    axisPosition = plotAreaBottom + totalShift;
+                    titlePosition = axisPosition + tierSize;
+                    perpendicularAxis = this.Plot.DefaultYAxis;
+                    break;
+            }
+
+            if (axis.PositionAtZeroCrossing)
+            {
+                axisPosition = perpendicularAxis.Transform(0);
+            }
+
+            double a0, a1;
+            var minorSegments = new List<ScreenPoint>();
+            var minorTickSegments = new List<ScreenPoint>();
+            var majorSegments = new List<ScreenPoint>();
+            var majorTickSegments = new List<ScreenPoint>();
+
+            double eps = axis.ActualMinorStep * 1e-3;
+
+            if (pass == 0)
+            {
+                this.GetTickPositions(axis, axis.TickStyle, axis.MinorTickSize, axis.Position, out a0, out a1);
+
+                foreach (double value in this.MinorTickValues)
+                {
+                    if (value < actualMinimum - eps || value > actualMaximum + eps)
+                    {
+                        continue;
+                    }
+
+                    if (this.MajorTickValues.Contains(value))
+                    {
+                        continue;
+                    }
+
+                    if (axis.PositionAtZeroCrossing && Math.Abs(value) < eps)
+                    {
+                        continue;
+                    }
+
+                    double transformedValue = axis.Transform(value);
+
+                    if (isHorizontal)
+                    {
+                        SnapTo(plotAreaLeft, ref transformedValue);
+                        SnapTo(plotAreaRight, ref transformedValue);
+                    }
+                    else
+                    {
+                        SnapTo(plotAreaTop, ref transformedValue);
+                        SnapTo(plotAreaBottom, ref transformedValue);
+                    }
+
+                    // Draw the minor grid line
+                    if (this.MinorPen != null)
+                    {
+                        if (isHorizontal)
+                        {
+                            minorSegments.Add(new ScreenPoint(transformedValue, plotAreaTop));
+                            minorSegments.Add(new ScreenPoint(transformedValue, plotAreaBottom));
+                        }
+                        else
+                        {
+                            if (transformedValue < plotAreaTop || transformedValue > plotAreaBottom)
+                            {
+                            }
+
+                            minorSegments.Add(new ScreenPoint(plotAreaLeft, transformedValue));
+                            minorSegments.Add(new ScreenPoint(plotAreaRight, transformedValue));
+                        }
+                    }
+
+                    // Draw the minor tick
+                    if (axis.TickStyle != TickStyle.None)
+                    {
+                        if (isHorizontal)
+                        {
+                            minorTickSegments.Add(new ScreenPoint(transformedValue, axisPosition + a0));
+                            minorTickSegments.Add(new ScreenPoint(transformedValue, axisPosition + a1));
+                        }
+                        else
+                        {
+                            minorTickSegments.Add(new ScreenPoint(axisPosition + a0, transformedValue));
+                            minorTickSegments.Add(new ScreenPoint(axisPosition + a1, transformedValue));
+                        }
+                    }
+                }
+
+                // Draw all the line segments);
+                if (this.MinorPen != null)
+                {
+                    this.rc.DrawLineSegments(minorSegments, this.MinorPen);
+                }
+            }
+
+            if (pass == 1)
+            {
+                this.GetTickPositions(axis, axis.TickStyle, axis.MajorTickSize, axis.Position, out a0, out a1);
+
+                foreach (double value in this.MajorTickValues)
+                {
+                    if (value < actualMinimum - eps || value > actualMaximum + eps)
+                    {
+                        continue;
+                    }
+
+                    if (axis.PositionAtZeroCrossing && Math.Abs(value) < eps)
+                    {
+                        continue;
+                    }
+
+                    double transformedValue = axis.Transform(value);
+                    if (isHorizontal)
+                    {
+                        SnapTo(plotAreaLeft, ref transformedValue);
+                        SnapTo(plotAreaRight, ref transformedValue);
+                    }
+                    else
+                    {
+                        SnapTo(plotAreaTop, ref transformedValue);
+                        SnapTo(plotAreaBottom, ref transformedValue);
+                    }
+
+                    if (this.MajorPen != null)
+                    {
+                        if (isHorizontal)
+                        {
+                            majorSegments.Add(new ScreenPoint(transformedValue, plotAreaTop));
+                            majorSegments.Add(new ScreenPoint(transformedValue, plotAreaBottom));
+                        }
+                        else
+                        {
+                            majorSegments.Add(new ScreenPoint(plotAreaLeft, transformedValue));
+                            majorSegments.Add(new ScreenPoint(plotAreaRight, transformedValue));
+                        }
+                    }
+
+                    if (axis.TickStyle != TickStyle.None)
+                    {
+                        if (isHorizontal)
+                        {
+                            majorTickSegments.Add(new ScreenPoint(transformedValue, axisPosition + a0));
+                            majorTickSegments.Add(new ScreenPoint(transformedValue, axisPosition + a1));
+                        }
+                        else
+                        {
+                            majorTickSegments.Add(new ScreenPoint(axisPosition + a0, transformedValue));
+                            majorTickSegments.Add(new ScreenPoint(axisPosition + a1, transformedValue));
+                        }
+                    }
+                }
+
+                // Render the axis labels (numbers or category names)
+                foreach (double value in this.MajorLabelValues)
+                {
+                    if (value < actualMinimum - eps || value > actualMaximum + eps)
+                    {
+                        continue;
+                    }
+
+                    if (axis.PositionAtZeroCrossing && Math.Abs(value) < eps)
+                    {
+                        continue;
+                    }
+
+                    double transformedValue = axis.Transform(value);
+                    if (isHorizontal)
+                    {
+                        SnapTo(plotAreaLeft, ref transformedValue);
+                        SnapTo(plotAreaRight, ref transformedValue);
+                    }
+                    else
+                    {
+                        SnapTo(plotAreaTop, ref transformedValue);
+                        SnapTo(plotAreaBottom, ref transformedValue);
+                    }
+
+                    var pt = new ScreenPoint();
+                    var ha = HorizontalTextAlign.Right;
+                    var va = VerticalTextAlign.Middle;
+                    switch (axis.Position)
+                    {
+                        case AxisPosition.Left:
+                            pt = new ScreenPoint(axisPosition + a1 - axis.AxisTickToLabelDistance, transformedValue);
+                            GetRotatedAlignments(
+                                axis.Angle, HorizontalTextAlign.Right, VerticalTextAlign.Middle, out ha, out va);
+                            break;
+                        case AxisPosition.Right:
+                            pt = new ScreenPoint(axisPosition + a1 + axis.AxisTickToLabelDistance, transformedValue);
+                            GetRotatedAlignments(
+                                axis.Angle, HorizontalTextAlign.Left, VerticalTextAlign.Middle, out ha, out va);
+                            break;
+                        case AxisPosition.Top:
+                            pt = new ScreenPoint(transformedValue, axisPosition + a1 - axis.AxisTickToLabelDistance);
+                            GetRotatedAlignments(
+                                axis.Angle, HorizontalTextAlign.Center, VerticalTextAlign.Bottom, out ha, out va);
+                            break;
+                        case AxisPosition.Bottom:
+                            pt = new ScreenPoint(transformedValue, axisPosition + a1 + axis.AxisTickToLabelDistance);
+                            GetRotatedAlignments(
+                                axis.Angle, HorizontalTextAlign.Center, VerticalTextAlign.Top, out ha, out va);
+                            break;
+                    }
+
+                    string text = axis.FormatValue(value);
+                    this.rc.DrawMathText(
+                        pt,
+                        text,
+                        axis.ActualTextColor,
+                        axis.ActualFont,
+                        axis.ActualFontSize,
+                        axis.ActualFontWeight,
+                        axis.Angle,
+                        ha,
+                        va,
+                        false);
+                }
+
+                // Draw the zero crossing line
+                if (axis.PositionAtZeroCrossing && this.ZeroPen != null)
+                {
+                    double t0 = axis.Transform(0);
+                    if (isHorizontal)
+                    {
+                        this.rc.DrawLine(t0, plotAreaTop, t0, plotAreaBottom, this.ZeroPen);
+                    }
+                    else
+                    {
+                        this.rc.DrawLine(plotAreaLeft, t0, plotAreaRight, t0, this.ZeroPen);
+                    }
+                }
+
+                // Draw extra grid lines
+                if (axis.ExtraGridlines != null && this.ExtraPen != null)
+                {
+                    foreach (double value in axis.ExtraGridlines)
+                    {
+                        if (!this.IsWithin(value, actualMinimum, actualMaximum))
+                        {
+                            continue;
+                        }
+
+                        double transformedValue = axis.Transform(value);
+                        if (isHorizontal)
+                        {
+                            this.rc.DrawLine(
+                                transformedValue, plotAreaTop, transformedValue, plotAreaBottom, this.ExtraPen);
+                        }
+                        else
+                        {
+                            this.rc.DrawLine(
+                                plotAreaLeft, transformedValue, plotAreaRight, transformedValue, this.ExtraPen);
+                        }
+                    }
+                }
+
+                // Draw the axis line (across the tick marks)
+                if (isHorizontal)
+                {
+                    this.rc.DrawLine(
+                        axis.Transform(actualMinimum),
+                        axisPosition,
+                        axis.Transform(actualMaximum),
+                        axisPosition,
+                        this.AxislinePen);
+                }
+                else
+                {
+                    this.rc.DrawLine(
+                        axisPosition,
+                        axis.Transform(actualMinimum),
+                        axisPosition,
+                        axis.Transform(actualMaximum),
+                        this.AxislinePen);
+                }
+
+                // Draw the axis title
+                if (!string.IsNullOrEmpty(axis.ActualTitle))
+                {
+                    double ymid = isHorizontal
+                                      ? Lerp(axis.ScreenMin.X, axis.ScreenMax.X, axis.TitlePosition)
+                                      : Lerp(axis.ScreenMax.Y, axis.ScreenMin.Y, axis.TitlePosition);
+
+                    double angle = -90;
+                    var lpt = new ScreenPoint();
+
+                    var halign = HorizontalTextAlign.Center;
+                    var valign = VerticalTextAlign.Top;
+
+                    if (axis.PositionAtZeroCrossing)
+                    {
+                        ymid = perpendicularAxis.Transform(perpendicularAxis.ActualMaximum);
+                    }
+
+                    OxySize? maxSize = null;
+
+                    if (axis.ClipTitle)
+                    {
+                        // Calculate the title clipping dimensions
+                        double screenLength = isHorizontal
+                                                  ? Math.Abs(axis.ScreenMax.X - axis.ScreenMin.X)
+                                                  : Math.Abs(axis.ScreenMax.Y - axis.ScreenMin.Y);
+
+                        maxSize = new OxySize(screenLength * axis.TitleClippingLength, double.MaxValue);
+                    }
+
+                var lpt = this.CreateAxisTitleScreenPoint(axis, ymid, titlePosition, ref angle, ref halign, ref valign);
+
+                    this.rc.SetToolTip(axis.ToolTip);
+                    this.rc.DrawText(
+                        lpt,
+                        axis.ActualTitle,
+                        axis.ActualTitleColor,
+                        axis.ActualTitleFont,
+                        axis.ActualTitleFontSize,
+                        axis.ActualTitleFontWeight,
+                        angle,
+                        halign,
+                        valign,
+                        maxSize);
+                    this.rc.SetToolTip(null);
+                }
+
+                if (this.MajorPen != null)
+                {
+                    this.rc.DrawLineSegments(majorSegments, this.MajorPen);
+                }
+
+                if (this.MinorTickPen != null)
+                {
+                    this.rc.DrawLineSegments(minorTickSegments, this.MinorTickPen);
+                }
+
+                if (this.MajorTickPen != null)
+                {
+                    this.rc.DrawLineSegments(majorTickSegments, this.MajorTickPen);
+                }
+            }
+
+    	protected virtual ScreenPoint CreateAxisTitleScreenPoint(
+    		Axis axis,
+    		double ymid,
+    		double titlePosition,
+    		ref double angle,
+    		ref HorizontalTextAlign halign,
+    		ref VerticalTextAlign valign)
+    	{
+    		ScreenPoint lpt;
+    		switch (axis.Position)
+    		{
+    			case AxisPosition.Left:
+    				lpt = new ScreenPoint(titlePosition, ymid);
+    				break;
+    			case AxisPosition.Right:
+    				lpt = new ScreenPoint(titlePosition, ymid);
+    				valign = VerticalTextAlign.Bottom;
+    				break;
+    			case AxisPosition.Top:
+    				lpt = new ScreenPoint(ymid, titlePosition);
+    				halign = HorizontalTextAlign.Center;
+    				valign = VerticalTextAlign.Top;
+    				angle = 0;
+    				break;
+    			case AxisPosition.Bottom:
+    				lpt = new ScreenPoint(ymid, titlePosition);
+    				halign = HorizontalTextAlign.Center;
+    				valign = VerticalTextAlign.Bottom;
+    				angle = 0;
+    				break;
+				default:
+					throw new ArgumentOutOfRangeException("axis");
+        }
+
+        /// <summary>
+        /// Gets the rotated alignments given the specified angle.
+        /// </summary>
+        /// <param name="angle">
+        /// The angle.
+        /// </param>
+        /// <param name="defaultHorizontalAlignment">
+        /// The default horizontal alignment.
+        /// </param>
+        /// <param name="defaultVerticalAlignment">
+        /// The default vertical alignment.
+        /// </param>
+        /// <param name="ha">
+        /// The rotated horizontal alignment.
+        /// </param>
+        /// <param name="va">
+        /// The rotated vertical alignment.
+        /// </param>
+        private static void GetRotatedAlignments(
+            double angle,
+            HorizontalTextAlign defaultHorizontalAlignment,
+            VerticalTextAlign defaultVerticalAlignment,
+            out HorizontalTextAlign ha,
+            out VerticalTextAlign va)
+        {
+            ha = defaultHorizontalAlignment;
+            va = defaultVerticalAlignment;
+
+            Debug.Assert(angle <= 180 && angle >= -180, "Axis angle should be in the interval [-180,180] degrees.");
+
+            if (angle > -45 && angle < 45)
+            {
+                return;
+            }
+
+            if (angle > 135 || angle < -135)
+            {
+                ha = (HorizontalTextAlign)(-(int)defaultHorizontalAlignment);
+                va = (VerticalTextAlign)(-(int)defaultVerticalAlignment);
+                return;
+            }
+
+            if (angle > 45)
+            {
+                ha = (HorizontalTextAlign)((int)defaultVerticalAlignment);
+                va = (VerticalTextAlign)(-(int)defaultHorizontalAlignment);
+                return;
+            }
+
+            if (angle < -45)
+            {
+                ha = (HorizontalTextAlign)(-(int)defaultVerticalAlignment);
+                va = (VerticalTextAlign)((int)defaultHorizontalAlignment);
+            }
+        }
+
+        /// <summary>
+        /// Linear interpolation
+        /// http://en.wikipedia.org/wiki/Linear_interpolation
+        /// </summary>
+        /// <param name="x0">
+        /// The x0.
+        /// </param>
+        /// <param name="x1">
+        /// The x1.
+        /// </param>
+        /// <param name="f">
+        /// The f.
+        /// </param>
+        /// <returns>
+        /// The lerp.
+        /// </returns>
+        private static double Lerp(double x0, double x1, double f)
+        {
+            return (x0 * (1 - f)) + (x1 * f);
+        }
+
+        /// <summary>
+        /// Snaps v to value if is within a distance of eps.
+        /// </summary>
+        /// <param name="value">
+        /// The value.
+        /// </param>
+        /// <param name="v">
+        /// The v.
+        /// </param>
+        /// <param name="eps">
+        /// The eps.
+        /// </param>
+        private static void SnapTo(double value, ref double v, double eps = 0.5)
+        {
+            if (v > value - eps && v < value + eps)
+            {
+                v = value;
+            }
+        }
+    }
 }