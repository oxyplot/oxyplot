--- conflicted
+++ resolved
@@ -211,16 +211,9 @@
         /// <summary>
         /// Returns a reference to the visual object that hosts the dependency object in the visual tree.
         /// </summary>
-<<<<<<< HEAD
         /// <returns> The host visual from the visual tree.</returns>
-        private Visual GetAncestorWindowFromVisualTree(DependencyObject startElement)
-        {
-=======
-        /// <returns> The host window from the visual tree.</returns>
         private Visual GetAncestorVisualFromVisualTree(DependencyObject startElement)
         {
-
->>>>>>> 994e8d3b
             DependencyObject child = startElement;
             DependencyObject parent = VisualTreeHelper.GetParent(child);
             while (parent != null)
@@ -228,10 +221,6 @@
                 child = parent;
                 parent = VisualTreeHelper.GetParent(child);
             }
-<<<<<<< HEAD
-=======
-
->>>>>>> 994e8d3b
             return child is Visual visualChild ? visualChild : Window.GetWindow(this);
         }
 
