﻿<?xml version="1.0" encoding="utf-8"?>
<Project ToolsVersion="4.0" DefaultTargets="Build" xmlns="http://schemas.microsoft.com/developer/msbuild/2003">
  <PropertyGroup>
    <Configuration Condition=" '$(Configuration)' == '' ">Debug</Configuration>
    <Platform Condition=" '$(Platform)' == '' ">x86</Platform>
    <ProjectGuid>{B86739B8-5DE9-406F-9418-0751BF7C166F}</ProjectGuid>
    <OutputType>WinExe</OutputType>
    <AppDesignerFolder>Properties</AppDesignerFolder>
    <RootNamespace>WpfExamples</RootNamespace>
    <AssemblyName>WpfExamples</AssemblyName>
    <TargetFrameworkVersion>v4.5</TargetFrameworkVersion>
    <FileAlignment>512</FileAlignment>
    <ProjectTypeGuids>{60dc8134-eba5-43b8-bcc9-bb4bc16c2548};{FAE04EC0-301F-11D3-BF4B-00C04F79EFBC}</ProjectTypeGuids>
    <WarningLevel>4</WarningLevel>
    <SolutionDir Condition="$(SolutionDir) == '' Or $(SolutionDir) == '*Undefined*'">..\..\..\</SolutionDir>
  </PropertyGroup>
  <PropertyGroup>
    <ApplicationIcon>..\..\..\..\Icons\OxyPlot.ico</ApplicationIcon>
  </PropertyGroup>
  <PropertyGroup Condition="'$(Configuration)|$(Platform)' == 'Debug|AnyCPU'">
    <DebugSymbols>true</DebugSymbols>
    <OutputPath>bin\Debug\</OutputPath>
    <DefineConstants>DEBUG;TRACE</DefineConstants>
    <DebugType>full</DebugType>
    <PlatformTarget>AnyCPU</PlatformTarget>
    <ErrorReport>prompt</ErrorReport>
    <CodeAnalysisRuleSet>MinimumRecommendedRules.ruleset</CodeAnalysisRuleSet>
  </PropertyGroup>
  <PropertyGroup Condition="'$(Configuration)|$(Platform)' == 'Release|AnyCPU'">
    <OutputPath>bin\Release\</OutputPath>
    <DefineConstants>TRACE</DefineConstants>
    <Optimize>true</Optimize>
    <DebugType>pdbonly</DebugType>
    <PlatformTarget>AnyCPU</PlatformTarget>
    <ErrorReport>prompt</ErrorReport>
    <CodeAnalysisRuleSet>MinimumRecommendedRules.ruleset</CodeAnalysisRuleSet>
  </PropertyGroup>
  <ItemGroup>
    <Reference Include="PropertyTools, Version=2015.2.0.0, Culture=neutral, PublicKeyToken=ea0c9f2b460934d0, processorArchitecture=MSIL">
      <HintPath>..\..\..\packages\PropertyTools.Wpf.2015.2.0\lib\net45\PropertyTools.dll</HintPath>
      <Private>True</Private>
    </Reference>
    <Reference Include="PropertyTools.Wpf, Version=2015.2.0.0, Culture=neutral, PublicKeyToken=ea0c9f2b460934d0, processorArchitecture=MSIL">
      <HintPath>..\..\..\packages\PropertyTools.Wpf.2015.2.0\lib\net45\PropertyTools.Wpf.dll</HintPath>
      <Private>True</Private>
    </Reference>
    <Reference Include="System" />
    <Reference Include="System.Data" />
    <Reference Include="System.Drawing" />
    <Reference Include="System.Windows.Forms" />
    <Reference Include="System.Xml" />
    <Reference Include="Microsoft.CSharp" />
    <Reference Include="System.Core" />
    <Reference Include="System.Xml.Linq" />
    <Reference Include="System.Data.DataSetExtensions" />
    <Reference Include="System.Xaml">
      <RequiredTargetFramework>4.0</RequiredTargetFramework>
    </Reference>
    <Reference Include="WindowsBase" />
    <Reference Include="PresentationCore" />
    <Reference Include="PresentationFramework" />
  </ItemGroup>
  <ItemGroup>
    <ApplicationDefinition Include="App.xaml">
      <Generator>MSBuild:Compile</Generator>
      <SubType>Designer</SubType>
    </ApplicationDefinition>
    <Compile Include="BitmapTools.cs" />
    <Compile Include="Examples\AlignedAxesDemo\MainWindow.xaml.cs">
      <DependentUpon>MainWindow.xaml</DependentUpon>
    </Compile>
    <Compile Include="Examples\AnimationsDemo\Controls\AnimationSettingsControl.xaml.cs">
      <DependentUpon>AnimationSettingsControl.xaml</DependentUpon>
    </Compile>
    <Compile Include="Examples\AnimationsDemo\EasingFunctions\NoEase.cs" />
    <Compile Include="Examples\AnimationsDemo\EasingFunctions\SineEase.cs" />
    <Compile Include="Examples\AnimationsDemo\EasingFunctions\QuinticEase.cs" />
    <Compile Include="Examples\AnimationsDemo\EasingFunctions\QuarticEase.cs" />
    <Compile Include="Examples\AnimationsDemo\EasingFunctions\QuadraticEase.cs" />
    <Compile Include="Examples\AnimationsDemo\EasingFunctions\PowerEase.cs" />
    <Compile Include="Examples\AnimationsDemo\EasingFunctions\BounceEase.cs" />
    <Compile Include="Examples\AnimationsDemo\EasingFunctions\BackEase.cs" />
    <Compile Include="Examples\AnimationsDemo\EasingFunctions\CircleEase.cs" />
    <Compile Include="Examples\AnimationsDemo\Extensions\AnimationExtensions.cs" />
    <Compile Include="Examples\AnimationsDemo\Extensions\AnimationExtensions.datapointseries.cs" />
    <Compile Include="Examples\AnimationsDemo\Extensions\AnimationExtensions.lineseries.cs" />
    <Compile Include="Examples\AnimationsDemo\Extensions\AnimationExtensions.linearbarseries.cs" />
    <Compile Include="Examples\AnimationsDemo\Models\AnimationFrame.cs" />
    <Compile Include="Examples\AnimationsDemo\Models\AnimationPoint.cs" />
    <Compile Include="Examples\AnimationsDemo\Models\AnimationSettings.cs" />
    <Compile Include="Examples\AnimationsDemo\Models\Interfaces\IAnimatablePoint.cs" />
    <Compile Include="Examples\AnimationsDemo\Models\Pnl.cs" />
    <Compile Include="Examples\AnimationsDemo\ViewModels\AnimationViewModelBase.cs" />
    <Compile Include="Examples\AnimationsDemo\EasingFunctions\Interfaces\IEasingFunction.cs" />
    <Compile Include="Examples\AnimationsDemo\ViewModels\Interfaces\IAnimationViewModel.cs" />
    <Compile Include="Examples\AnimationsDemo\ViewModels\AreaSeriesViewModel.cs" />
    <Compile Include="Examples\AnimationsDemo\ViewModels\LineSeriesViewModel.cs" />
    <Compile Include="Examples\AnimationsDemo\Views\AreaSeriesView.xaml.cs">
      <DependentUpon>AreaSeriesView.xaml</DependentUpon>
    </Compile>
    <Compile Include="Examples\AnimationsDemo\Views\LineSeriesView.xaml.cs">
      <DependentUpon>LineSeriesView.xaml</DependentUpon>
    </Compile>
    <Compile Include="Examples\AnimationsDemo\Views\LinearBarView.xaml.cs">
      <DependentUpon>LinearBarView.xaml</DependentUpon>
    </Compile>
    <Compile Include="Examples\AnimationsDemo\ViewModels\LinearBarViewModel.cs" />
    <Compile Include="Examples\AnimationsDemo\MainWindow.xaml.cs">
      <DependentUpon>MainWindow.xaml</DependentUpon>
    </Compile>
    <Compile Include="Examples\ControllerDemo\CustomPlotController.cs" />
    <Compile Include="Examples\ControllerDemo\MainViewModel.cs" />
    <Compile Include="Examples\ControllerDemo\MainWindow.xaml.cs">
      <DependentUpon>MainWindow.xaml</DependentUpon>
    </Compile>
    <Compile Include="Examples\ExportDemo\PlotModelFactory.cs" />
    <Compile Include="Examples\ExportDemo\ShellView.xaml.cs">
      <DependentUpon>ShellView.xaml</DependentUpon>
    </Compile>
    <Compile Include="Examples\ExportDemo\ShellViewModel.cs" />
<<<<<<< HEAD
    <Compile Include="Examples\HeatMapMappingDemo\HeatMapMappingWindow.xaml.cs">
      <DependentUpon>HeatMapMappingWindow.xaml</DependentUpon>
=======
    <Compile Include="Examples\RectangleSeriesDemo\MainWindow.xaml.cs">
      <DependentUpon>MainWindow.xaml</DependentUpon>
>>>>>>> 66c80dd4
    </Compile>
    <Compile Include="Examples\InterpolationDemo\MainWindow.xaml.cs">
      <DependentUpon>MainWindow.xaml</DependentUpon>
    </Compile>
    <Compile Include="Examples\LinearBarSeriesDemo\MainViewModel.cs" />
    <Compile Include="Examples\LinearBarSeriesDemo\MainWindow.xaml.cs">
      <DependentUpon>MainWindow.xaml</DependentUpon>
    </Compile>
    <Compile Include="Examples\BindingObservableCollectionDemo\MainViewModel.cs" />
    <Compile Include="Examples\BindingObservableCollectionDemo\MainWindow.xaml.cs">
      <DependentUpon>MainWindow.xaml</DependentUpon>
    </Compile>
    <Compile Include="Examples\BoxPlotSeriesDemo\MainWindow.xaml.cs">
      <DependentUpon>MainWindow.xaml</DependentUpon>
    </Compile>
    <Compile Include="Examples\LiveDemo\MainWindow.xaml.cs">
      <DependentUpon>MainWindow.xaml</DependentUpon>
    </Compile>
    <Compile Include="Examples\MathBlockDemo\MainWindow.xaml.cs">
      <DependentUpon>MainWindow.xaml</DependentUpon>
    </Compile>
    <Compile Include="Examples\MathBlockDemo\MathBlock.cs" />
    <Compile Include="Examples\MemoryTest\MainWindow.xaml.cs">
      <DependentUpon>MainWindow.xaml</DependentUpon>
    </Compile>
    <Compile Include="Examples\MemoryTest\Window1.xaml.cs">
      <DependentUpon>Window1.xaml</DependentUpon>
    </Compile>
    <Compile Include="Examples\MemoryTest\Window2.xaml.cs">
      <DependentUpon>Window2.xaml</DependentUpon>
    </Compile>
    <Compile Include="Examples\ScrollViewerDemo\MainWindow.xaml.cs">
      <DependentUpon>MainWindow.xaml</DependentUpon>
    </Compile>
    <Compile Include="Examples\ToolTipDemo\MainViewModel.cs" />
    <Compile Include="Examples\ToolTipDemo\MainWindow.xaml.cs">
      <DependentUpon>MainWindow.xaml</DependentUpon>
    </Compile>
    <Compile Include="Examples\PerformanceDemo\MainWindow.xaml.cs">
      <DependentUpon>MainWindow.xaml</DependentUpon>
    </Compile>
    <Compile Include="Examples\ScatterErrorSeriesDemo\MainWindow.xaml.cs">
      <DependentUpon>MainWindow.xaml</DependentUpon>
    </Compile>
    <Compile Include="Examples\ResizeDemo\MainWindow.xaml.cs">
      <DependentUpon>MainWindow.xaml</DependentUpon>
    </Compile>
    <Compile Include="Examples\DataTemplateDemo\PlotViewDataTemplateWindow.xaml.cs">
      <DependentUpon>PlotViewDataTemplateWindow.xaml</DependentUpon>
    </Compile>
    <Compile Include="Examples\WorldStatisticsDemo\CsvDocument.cs" />
    <Compile Include="Examples\WorldStatisticsDemo\MainViewModel.cs" />
    <Compile Include="Examples\WorldStatisticsDemo\MainWindow.xaml.cs">
      <DependentUpon>MainWindow.xaml</DependentUpon>
    </Compile>
    <Compile Include="Examples\WorldStatisticsDemo\Model\Country.cs" />
    <Compile Include="Examples\WorldStatisticsDemo\Model\Statistics.cs" />
    <Compile Include="Examples\WorldStatisticsDemo\Observable.cs" />
    <Compile Include="ScreenCapture.cs" />
    <Compile Include="Workitems\PlotModelAlreadyInUse\Item.cs" />
    <Compile Include="Workitems\PlotModelAlreadyInUse\MainWindow.xaml.cs">
      <DependentUpon>MainWindow.xaml</DependentUpon>
    </Compile>
    <Compile Include="Workitems\PlotModelAlreadyInUse\ViewModel.cs" />
    <Page Include="Examples\AnimationsDemo\Controls\AnimationSettingsControl.xaml">
      <SubType>Designer</SubType>
      <Generator>MSBuild:Compile</Generator>
    </Page>
    <Page Include="Examples\AnimationsDemo\Views\AreaSeriesView.xaml">
      <Generator>MSBuild:Compile</Generator>
      <SubType>Designer</SubType>
    </Page>
    <Page Include="Examples\AnimationsDemo\Views\LineSeriesView.xaml">
      <Generator>MSBuild:Compile</Generator>
      <SubType>Designer</SubType>
    </Page>
    <Page Include="Examples\AnimationsDemo\Views\LinearBarView.xaml">
      <SubType>Designer</SubType>
      <Generator>MSBuild:Compile</Generator>
    </Page>
    <Page Include="Examples\AnimationsDemo\MainWindow.xaml">
      <Generator>MSBuild:Compile</Generator>
      <SubType>Designer</SubType>
    </Page>
    <Page Include="Examples\AnnotationDemo\MainWindow.xaml">
      <Generator>MSBuild:Compile</Generator>
      <SubType>Designer</SubType>
    </Page>
    <Page Include="Examples\ControllerDemo\MainWindow.xaml">
      <Generator>MSBuild:Compile</Generator>
      <SubType>Designer</SubType>
    </Page>
    <Page Include="Examples\ExportDemo\ShellView.xaml">
      <Generator>MSBuild:Compile</Generator>
      <SubType>Designer</SubType>
    </Page>
<<<<<<< HEAD
    <Page Include="Examples\HeatMapMappingDemo\HeatMapMappingWindow.xaml">
=======
    <Page Include="Examples\RectangleSeriesDemo\MainWindow.xaml">
>>>>>>> 66c80dd4
      <Generator>MSBuild:Compile</Generator>
      <SubType>Designer</SubType>
    </Page>
    <Page Include="Examples\InterpolationDemo\MainWindow.xaml">
      <Generator>MSBuild:Compile</Generator>
      <SubType>Designer</SubType>
    </Page>
    <Page Include="Examples\LinearBarSeriesDemo\MainWindow.xaml">
      <Generator>MSBuild:Compile</Generator>
      <SubType>Designer</SubType>
    </Page>
    <Page Include="Examples\AreaDemo\MainWindow.xaml">
      <Generator>MSBuild:Compile</Generator>
      <SubType>Designer</SubType>
    </Page>
    <Page Include="Examples\AxesDemo\MainWindow.xaml">
      <Generator>MSBuild:Compile</Generator>
      <SubType>Designer</SubType>
    </Page>
    <Page Include="Examples\AlignedAxesDemo\MainWindow.xaml">
      <Generator>MSBuild:Compile</Generator>
      <SubType>Designer</SubType>
    </Page>
    <Page Include="Examples\BindingObservableCollectionDemo\MainWindow.xaml">
      <Generator>MSBuild:Compile</Generator>
      <SubType>Designer</SubType>
    </Page>
    <Page Include="Examples\BoxPlotSeriesDemo\MainWindow.xaml">
      <Generator>MSBuild:Compile</Generator>
      <SubType>Designer</SubType>
    </Page>
    <Page Include="Examples\LiveDemo\MainWindow.xaml">
      <Generator>MSBuild:Compile</Generator>
      <SubType>Designer</SubType>
    </Page>
    <Page Include="Examples\MathBlockDemo\MainWindow.xaml">
      <Generator>MSBuild:Compile</Generator>
      <SubType>Designer</SubType>
    </Page>
    <Page Include="Examples\MemoryTest\MainWindow.xaml">
      <Generator>MSBuild:Compile</Generator>
      <SubType>Designer</SubType>
    </Page>
    <Page Include="Examples\MemoryTest\Window1.xaml">
      <Generator>MSBuild:Compile</Generator>
      <SubType>Designer</SubType>
    </Page>
    <Page Include="Examples\MemoryTest\Window2.xaml">
      <Generator>MSBuild:Compile</Generator>
      <SubType>Designer</SubType>
    </Page>
    <Page Include="Examples\ScrollViewerDemo\MainWindow.xaml">
      <Generator>MSBuild:Compile</Generator>
      <SubType>Designer</SubType>
    </Page>
    <Page Include="Examples\ToolTipDemo\MainWindow.xaml">
      <Generator>MSBuild:Compile</Generator>
      <SubType>Designer</SubType>
    </Page>
    <Page Include="Examples\PerformanceDemo\MainWindow.xaml">
      <Generator>MSBuild:Compile</Generator>
      <SubType>Designer</SubType>
    </Page>
    <Page Include="Examples\ScatterErrorSeriesDemo\MainWindow.xaml">
      <Generator>MSBuild:Compile</Generator>
      <SubType>Designer</SubType>
    </Page>
    <Page Include="Examples\BarSeriesDemo\MainWindow.xaml">
      <Generator>MSBuild:Compile</Generator>
      <SubType>Designer</SubType>
    </Page>
    <Page Include="Examples\BindingDemo\MainWindow.xaml">
      <Generator>MSBuild:Compile</Generator>
      <SubType>Designer</SubType>
    </Page>
    <Page Include="Examples\ColorBindingDemo\MainWindow.xaml">
      <SubType>Designer</SubType>
      <Generator>MSBuild:Compile</Generator>
    </Page>
    <Page Include="Examples\ContextMenuDemo\MainWindow.xaml">
      <Generator>MSBuild:Compile</Generator>
      <SubType>Designer</SubType>
    </Page>
    <Page Include="Examples\ContourDemo\MainWindow.xaml">
      <Generator>MSBuild:Compile</Generator>
      <SubType>Designer</SubType>
    </Page>
    <Page Include="Examples\ColumnSeriesDemo\MainWindow.xaml">
      <Generator>MSBuild:Compile</Generator>
      <SubType>Designer</SubType>
    </Page>
    <Page Include="Examples\ResizeDemo\MainWindow.xaml">
      <Generator>MSBuild:Compile</Generator>
      <SubType>Designer</SubType>
    </Page>
    <Page Include="Examples\HeatMapDemo\MainWindow.xaml">
      <SubType>Designer</SubType>
      <Generator>MSBuild:Compile</Generator>
    </Page>
    <Page Include="Examples\OverlayDemo\MainWindow.xaml">
      <Generator>MSBuild:Compile</Generator>
      <SubType>Designer</SubType>
    </Page>
    <Page Include="Examples\RefreshDemo\Window6.xaml">
      <Generator>MSBuild:Compile</Generator>
      <SubType>Designer</SubType>
    </Page>
    <Page Include="Examples\TaskDemo\MainWindow.xaml">
      <Generator>MSBuild:Compile</Generator>
      <SubType>Designer</SubType>
    </Page>
    <Page Include="Examples\CoupledAxesDemo\MainWindow.xaml">
      <SubType>Designer</SubType>
      <Generator>MSBuild:Compile</Generator>
    </Page>
    <Page Include="Examples\CsvDemo\MainWindow.xaml">
      <Generator>MSBuild:Compile</Generator>
      <SubType>Designer</SubType>
    </Page>
    <Page Include="Examples\CustomTrackerDemo\MainWindow.xaml">
      <Generator>MSBuild:Compile</Generator>
      <SubType>Designer</SubType>
    </Page>
    <Page Include="Examples\DateTimeDemo\MainWindow.xaml">
      <Generator>MSBuild:Compile</Generator>
      <SubType>Designer</SubType>
    </Page>
    <Page Include="Examples\HistogramDemo\MainWindow.xaml">
      <Generator>MSBuild:Compile</Generator>
      <SubType>Designer</SubType>
    </Page>
    <Page Include="Examples\LegendsDemo\MainWindow.xaml">
      <Generator>MSBuild:Compile</Generator>
      <SubType>Designer</SubType>
    </Page>
    <Page Include="Examples\PieDemo\MainWindow.xaml">
      <Generator>MSBuild:Compile</Generator>
      <SubType>Designer</SubType>
    </Page>
    <Page Include="Examples\PolarDemo\MainWindow.xaml">
      <Generator>MSBuild:Compile</Generator>
      <SubType>Designer</SubType>
    </Page>
    <Page Include="Examples\RealtimeDemo\MainWindow.xaml">
      <Generator>MSBuild:Compile</Generator>
      <SubType>Designer</SubType>
    </Page>
    <Page Include="Examples\RefreshDemo\MainWindow.xaml">
      <Generator>MSBuild:Compile</Generator>
      <SubType>Designer</SubType>
    </Page>
    <Page Include="Examples\RefreshDemo\Window1.xaml">
      <Generator>MSBuild:Compile</Generator>
      <SubType>Designer</SubType>
    </Page>
    <Page Include="Examples\RefreshDemo\Window2.xaml">
      <Generator>MSBuild:Compile</Generator>
      <SubType>Designer</SubType>
    </Page>
    <Page Include="Examples\RefreshDemo\Window3.xaml">
      <Generator>MSBuild:Compile</Generator>
      <SubType>Designer</SubType>
    </Page>
    <Page Include="Examples\RefreshDemo\Window4.xaml">
      <Generator>MSBuild:Compile</Generator>
      <SubType>Designer</SubType>
    </Page>
    <Page Include="Examples\ScatterDemo\MainWindow.xaml">
      <Generator>MSBuild:Compile</Generator>
      <SubType>Designer</SubType>
    </Page>
    <Page Include="Examples\DataTemplateDemo\PlotViewDataTemplateWindow.xaml">
      <Generator>MSBuild:Compile</Generator>
      <SubType>Designer</SubType>
    </Page>
    <Page Include="Examples\UserControlDemo\MainWindow3.xaml">
      <Generator>MSBuild:Compile</Generator>
      <SubType>Designer</SubType>
    </Page>
    <Page Include="Examples\UserControlDemo\MainWindow2.xaml">
      <Generator>MSBuild:Compile</Generator>
      <SubType>Designer</SubType>
    </Page>
    <Page Include="Examples\UserControlDemo\MainWindow.xaml">
      <SubType>Designer</SubType>
      <Generator>MSBuild:Compile</Generator>
    </Page>
    <Page Include="Examples\UserControlDemo\UserControl1.xaml">
      <SubType>Designer</SubType>
      <Generator>MSBuild:Compile</Generator>
    </Page>
    <Page Include="Examples\TwoColorAreaDemo\MainWindow.xaml">
      <Generator>MSBuild:Compile</Generator>
      <SubType>Designer</SubType>
    </Page>
    <Page Include="Examples\WorldStatisticsDemo\MainWindow.xaml">
      <Generator>MSBuild:Compile</Generator>
      <SubType>Designer</SubType>
    </Page>
    <Page Include="MainWindow.xaml">
      <Generator>MSBuild:Compile</Generator>
      <SubType>Designer</SubType>
    </Page>
    <Compile Include="..\..\..\AssemblyInfo.cs">
      <Link>Properties\AssemblyInfo.cs</Link>
    </Compile>
    <Compile Include="App.xaml.cs">
      <DependentUpon>App.xaml</DependentUpon>
      <SubType>Code</SubType>
    </Compile>
    <Compile Include="DelegateCommand.cs" />
    <Compile Include="Example.cs" />
    <Compile Include="ExampleAttribute.cs" />
    <Compile Include="Examples\AnnotationDemo\MainWindow.xaml.cs">
      <DependentUpon>MainWindow.xaml</DependentUpon>
    </Compile>
    <Compile Include="Examples\AreaDemo\MainViewModel.cs" />
    <Compile Include="Examples\AreaDemo\MainWindow.xaml.cs">
      <DependentUpon>MainWindow.xaml</DependentUpon>
    </Compile>
    <Compile Include="Examples\AxesDemo\MainViewModel.cs" />
    <Compile Include="Examples\AxesDemo\MainWindow.xaml.cs">
      <DependentUpon>MainWindow.xaml</DependentUpon>
    </Compile>
    <Compile Include="Examples\BarSeriesDemo\MainWindow.xaml.cs">
      <DependentUpon>MainWindow.xaml</DependentUpon>
    </Compile>
    <Compile Include="Examples\BindingDemo\MainViewModel.cs" />
    <Compile Include="Examples\BindingDemo\MainWindow.xaml.cs">
      <DependentUpon>MainWindow.xaml</DependentUpon>
    </Compile>
    <Compile Include="Examples\BindingDemo\Measurement.cs" />
    <Compile Include="Examples\ColorBindingDemo\MainViewModel.cs" />
    <Compile Include="Examples\ColorBindingDemo\MainWindow.xaml.cs">
      <DependentUpon>MainWindow.xaml</DependentUpon>
    </Compile>
    <Compile Include="Examples\ContextMenuDemo\MainWindow.xaml.cs">
      <DependentUpon>MainWindow.xaml</DependentUpon>
    </Compile>
    <Compile Include="Examples\TwoColorAreaDemo\MainViewModel.cs" />
    <Compile Include="Examples\TwoColorAreaDemo\MainWindow.xaml.cs">
      <DependentUpon>MainWindow.xaml</DependentUpon>
    </Compile>
    <Compile Include="Examples\ContourDemo\MainViewModel.cs" />
    <Compile Include="Examples\ContourDemo\MainWindow.xaml.cs">
      <DependentUpon>MainWindow.xaml</DependentUpon>
    </Compile>
    <Compile Include="Examples\ColumnSeriesDemo\MainWindow.xaml.cs">
      <DependentUpon>MainWindow.xaml</DependentUpon>
    </Compile>
    <Compile Include="Examples\HeatMapDemo\MainWindow.xaml.cs">
      <DependentUpon>MainWindow.xaml</DependentUpon>
    </Compile>
    <Compile Include="Examples\OverlayDemo\MainWindow.xaml.cs">
      <DependentUpon>MainWindow.xaml</DependentUpon>
    </Compile>
    <Compile Include="Examples\RefreshDemo\Window6ViewModel.cs" />
    <Compile Include="Examples\RefreshDemo\Window6.xaml.cs">
      <DependentUpon>Window6.xaml</DependentUpon>
    </Compile>
    <Compile Include="Examples\TaskDemo\MainViewModel.cs" />
    <Compile Include="Examples\TaskDemo\MainWindow.xaml.cs">
      <DependentUpon>MainWindow.xaml</DependentUpon>
    </Compile>
    <Compile Include="Examples\CoupledAxesDemo\MainWindow.xaml.cs">
      <DependentUpon>MainWindow.xaml</DependentUpon>
    </Compile>
    <Compile Include="Examples\CsvDemo\CsvDocument.cs" />
    <Compile Include="Examples\CsvDemo\MainViewModel.cs" />
    <Compile Include="Examples\CsvDemo\MainWindow.xaml.cs">
      <DependentUpon>MainWindow.xaml</DependentUpon>
    </Compile>
    <Compile Include="Observable.cs" />
    <Compile Include="Examples\CustomTrackerDemo\MainWindow.xaml.cs">
      <DependentUpon>MainWindow.xaml</DependentUpon>
    </Compile>
    <Compile Include="Examples\DateTimeDemo\MainWindow.xaml.cs">
      <DependentUpon>MainWindow.xaml</DependentUpon>
    </Compile>
    <Compile Include="Examples\DateTimeDemo\Sun.cs" />
    <Compile Include="Examples\HistogramDemo\MainWindow.xaml.cs">
      <DependentUpon>MainWindow.xaml</DependentUpon>
    </Compile>
    <Compile Include="Examples\HistogramDemo\ThrottledMouseEvent.cs" />
    <Compile Include="Examples\LegendsDemo\MainViewModel.cs" />
    <Compile Include="Examples\LegendsDemo\MainWindow.xaml.cs">
      <DependentUpon>MainWindow.xaml</DependentUpon>
    </Compile>
    <Compile Include="Examples\PieDemo\MainWindow.xaml.cs">
      <DependentUpon>MainWindow.xaml</DependentUpon>
    </Compile>
    <Compile Include="Examples\PolarDemo\MainWindow.xaml.cs">
      <DependentUpon>MainWindow.xaml</DependentUpon>
    </Compile>
    <Compile Include="Examples\RealtimeDemo\MainViewModel.cs" />
    <Compile Include="Examples\RealtimeDemo\MainWindow.xaml.cs">
      <DependentUpon>MainWindow.xaml</DependentUpon>
    </Compile>
    <Compile Include="Examples\RefreshDemo\MainWindow.xaml.cs">
      <DependentUpon>MainWindow.xaml</DependentUpon>
    </Compile>
    <Compile Include="Examples\RefreshDemo\Window1.xaml.cs">
      <DependentUpon>Window1.xaml</DependentUpon>
    </Compile>
    <Compile Include="Examples\RefreshDemo\Window2.xaml.cs">
      <DependentUpon>Window2.xaml</DependentUpon>
    </Compile>
    <Compile Include="Examples\RefreshDemo\Window3.xaml.cs">
      <DependentUpon>Window3.xaml</DependentUpon>
    </Compile>
    <Compile Include="Examples\RefreshDemo\Window4.xaml.cs">
      <DependentUpon>Window4.xaml</DependentUpon>
    </Compile>
    <Compile Include="Examples\ScatterDemo\Fern.cs" />
    <Compile Include="Examples\ScatterDemo\MainWindow.xaml.cs">
      <DependentUpon>MainWindow.xaml</DependentUpon>
    </Compile>
    <Compile Include="Examples\UserControlDemo\MainWindow3.xaml.cs">
      <DependentUpon>MainWindow3.xaml</DependentUpon>
    </Compile>
    <Compile Include="Examples\UserControlDemo\MainWindow2.xaml.cs">
      <DependentUpon>MainWindow2.xaml</DependentUpon>
    </Compile>
    <Compile Include="Examples\UserControlDemo\MainWindow.xaml.cs">
      <DependentUpon>MainWindow.xaml</DependentUpon>
    </Compile>
    <Compile Include="Examples\UserControlDemo\UserControl1.xaml.cs">
      <DependentUpon>UserControl1.xaml</DependentUpon>
    </Compile>
    <Compile Include="Examples\UserControlDemo\ViewModel.cs" />
    <Compile Include="MainWindow.xaml.cs">
      <DependentUpon>MainWindow.xaml</DependentUpon>
      <SubType>Code</SubType>
    </Compile>
    <Page Include="Workitems\PlotModelAlreadyInUse\MainWindow.xaml">
      <Generator>MSBuild:Compile</Generator>
      <SubType>Designer</SubType>
    </Page>
  </ItemGroup>
  <ItemGroup>
    <Compile Include="Properties\AssemblyDescription.cs">
      <SubType>Code</SubType>
    </Compile>
    <Compile Include="Properties\Resources.Designer.cs">
      <AutoGen>True</AutoGen>
      <DesignTime>True</DesignTime>
      <DependentUpon>Resources.resx</DependentUpon>
    </Compile>
    <Compile Include="Properties\Settings.Designer.cs">
      <AutoGen>True</AutoGen>
      <DependentUpon>Settings.settings</DependentUpon>
      <DesignTimeSharedInput>True</DesignTimeSharedInput>
    </Compile>
<<<<<<< HEAD
    <Resource Include="Images\HeatMapMappingDemo.png" />
=======
    <Resource Include="Images\RectangleSeriesDemo.png" />
>>>>>>> 66c80dd4
    <Resource Include="Images\InterpolationDemo.png" />
    <Resource Include="Images\LiveDemo.png" />
    <Resource Include="Images\ExportDemo.png" />
    <Resource Include="Images\WorldStatisticsDemo.png" />
    <Resource Include="Images\MemoryTest.png" />
    <Resource Include="Images\MathBlockDemo.png" />
    <Resource Include="Images\PlotModelAlreadyInUse.png" />
    <Resource Include="Images\AnimationsDemo.png" />
    <Resource Include="Images\ScrollViewerDemo.png" />
    <Resource Include="Images\ControllerDemo.png" />
    <Resource Include="Images\ToolTipDemo.png" />
    <Resource Include="Images\LinearBarSeriesDemo.png" />
    <Resource Include="Images\DataTemplateDemo.png" />
    <Resource Include="Images\BoxPlotSeriesDemo.png" />
    <Resource Include="Images\BindingObservableCollectionDemo.png" />
    <Resource Include="Images\AlignedAxesDemo.png" />
    <Resource Include="Images\PerformanceDemo.png" />
    <Resource Include="Images\ScatterErrorSeriesDemo.png" />
    <Resource Include="Images\ResizeDemo.png" />
    <Content Include="Examples\WorldStatisticsDemo\Data\gdp_per_capita_ppp.csv">
      <CopyToOutputDirectory>PreserveNewest</CopyToOutputDirectory>
    </Content>
    <Content Include="Examples\WorldStatisticsDemo\Data\life_expectancy_at_birth.csv">
      <CopyToOutputDirectory>PreserveNewest</CopyToOutputDirectory>
    </Content>
    <Content Include="Examples\WorldStatisticsDemo\Data\population.csv">
      <CopyToOutputDirectory>PreserveNewest</CopyToOutputDirectory>
    </Content>
    <None Include="packages.config" />
    <None Include="ReadMe.txt" />
    <Resource Include="Images\HeatMapDemo.png" />
    <Resource Include="Images\ContextMenuDemo.png" />
    <Resource Include="Images\OverlayDemo.png" />
    <Resource Include="Images\ColorBindingDemo.png" />
    <Resource Include="Images\ColumnSeriesDemo.png" />
    <Resource Include="Images\TaskDemo.png" />
    <Resource Include="Images\AxesDemo.png" />
    <Resource Include="Images\CoupledAxesDemo.png" />
    <Resource Include="Images\UserControlDemo.png" />
    <Resource Include="Images\AreaDemo.png" />
    <Resource Include="Images\BarSeriesDemo.png" />
    <Resource Include="Images\BindingDemo.png" />
    <Resource Include="Images\ContourDemo.png" />
    <Resource Include="Images\CsvDemo.png" />
    <Resource Include="Images\CustomTrackerDemo.png" />
    <Resource Include="Images\DateTimeDemo.png" />
    <Resource Include="Images\HistogramDemo.png" />
    <Resource Include="Images\LegendsDemo.png" />
    <Resource Include="Images\PieDemo.png" />
    <Resource Include="Images\PolarDemo.png" />
    <Resource Include="Images\RealtimeDemo.png" />
    <Resource Include="Images\RefreshDemo.png" />
    <Resource Include="Images\ScatterDemo.png" />
    <Resource Include="Examples\HistogramDemo\hare.jpg" />
    <Resource Include="Images\TwoColorAreaDemo.png" />
    <EmbeddedResource Include="Properties\Resources.resx">
      <Generator>ResXFileCodeGenerator</Generator>
      <LastGenOutput>Resources.Designer.cs</LastGenOutput>
    </EmbeddedResource>
    <Resource Include="..\..\..\..\Icons\OxyPlot_64.png">
      <Link>OxyPlot_64.png</Link>
    </Resource>
    <Content Include="Examples\CsvDemo\Data\GlobalTemperatureAnomaly.csv">
      <CopyToOutputDirectory>PreserveNewest</CopyToOutputDirectory>
    </Content>
    <Content Include="Examples\CsvDemo\Data\RiverFlow.csv">
      <CopyToOutputDirectory>PreserveNewest</CopyToOutputDirectory>
    </Content>
    <Content Include="Examples\CsvDemo\Data\WorldPopulation.csv">
      <CopyToOutputDirectory>PreserveNewest</CopyToOutputDirectory>
    </Content>
    <None Include="app.config" />
    <None Include="Properties\Settings.settings">
      <Generator>SettingsSingleFileGenerator</Generator>
      <LastGenOutput>Settings.Designer.cs</LastGenOutput>
    </None>
    <AppDesigner Include="Properties\" />
  </ItemGroup>
  <ItemGroup>
    <Resource Include="Images\AnnotationDemo.png" />
  </ItemGroup>
  <ItemGroup>
    <ProjectReference Include="..\..\..\OxyPlot.OpenXml\OxyPlot.OpenXml.csproj">
      <Project>{BB4FA452-A96A-4C47-AA65-7E88F6FAE873}</Project>
      <Name>OxyPlot.OpenXml</Name>
    </ProjectReference>
    <ProjectReference Include="..\..\..\OxyPlot.Pdf\OxyPlot.Pdf.csproj">
      <Project>{12737C3F-5770-403F-90A1-BC12EBD1BB31}</Project>
      <Name>OxyPlot.Pdf</Name>
    </ProjectReference>
    <ProjectReference Include="..\..\..\OxyPlot.Wpf\OxyPlot.Wpf.csproj">
      <Project>{698CCD8E-ADCC-4565-8517-5EDD36F07155}</Project>
      <Name>OxyPlot.Wpf</Name>
    </ProjectReference>
    <ProjectReference Include="..\..\..\OxyPlot\OxyPlot.csproj">
      <Project>{7A0B35C0-DD17-4964-8E9A-44D6CECDC692}</Project>
      <Name>OxyPlot</Name>
    </ProjectReference>
  </ItemGroup>
  <ItemGroup />
  <Import Project="$(MSBuildToolsPath)\Microsoft.CSharp.targets" />
</Project><|MERGE_RESOLUTION|>--- conflicted
+++ resolved
@@ -118,13 +118,10 @@
       <DependentUpon>ShellView.xaml</DependentUpon>
     </Compile>
     <Compile Include="Examples\ExportDemo\ShellViewModel.cs" />
-<<<<<<< HEAD
     <Compile Include="Examples\HeatMapMappingDemo\HeatMapMappingWindow.xaml.cs">
       <DependentUpon>HeatMapMappingWindow.xaml</DependentUpon>
-=======
     <Compile Include="Examples\RectangleSeriesDemo\MainWindow.xaml.cs">
       <DependentUpon>MainWindow.xaml</DependentUpon>
->>>>>>> 66c80dd4
     </Compile>
     <Compile Include="Examples\InterpolationDemo\MainWindow.xaml.cs">
       <DependentUpon>MainWindow.xaml</DependentUpon>
@@ -221,11 +218,8 @@
       <Generator>MSBuild:Compile</Generator>
       <SubType>Designer</SubType>
     </Page>
-<<<<<<< HEAD
     <Page Include="Examples\HeatMapMappingDemo\HeatMapMappingWindow.xaml">
-=======
     <Page Include="Examples\RectangleSeriesDemo\MainWindow.xaml">
->>>>>>> 66c80dd4
       <Generator>MSBuild:Compile</Generator>
       <SubType>Designer</SubType>
     </Page>
@@ -579,11 +573,8 @@
       <DependentUpon>Settings.settings</DependentUpon>
       <DesignTimeSharedInput>True</DesignTimeSharedInput>
     </Compile>
-<<<<<<< HEAD
     <Resource Include="Images\HeatMapMappingDemo.png" />
-=======
     <Resource Include="Images\RectangleSeriesDemo.png" />
->>>>>>> 66c80dd4
     <Resource Include="Images\InterpolationDemo.png" />
     <Resource Include="Images\LiveDemo.png" />
     <Resource Include="Images\ExportDemo.png" />
