--- conflicted
+++ resolved
@@ -118,13 +118,10 @@
       <DependentUpon>ShellView.xaml</DependentUpon>
     </Compile>
     <Compile Include="Examples\ExportDemo\ShellViewModel.cs" />
-<<<<<<< HEAD
     <Compile Include="Examples\HeatMapMappingDemo\HeatMapMappingWindow.xaml.cs">
       <DependentUpon>HeatMapMappingWindow.xaml</DependentUpon>
-=======
     <Compile Include="Examples\InterpolationDemo\MainWindow.xaml.cs">
       <DependentUpon>MainWindow.xaml</DependentUpon>
->>>>>>> ed94a87c
     </Compile>
     <Compile Include="Examples\LinearBarSeriesDemo\MainViewModel.cs" />
     <Compile Include="Examples\LinearBarSeriesDemo\MainWindow.xaml.cs">
@@ -218,15 +215,12 @@
       <Generator>MSBuild:Compile</Generator>
       <SubType>Designer</SubType>
     </Page>
-<<<<<<< HEAD
     <Page Include="Examples\HeatMapMappingDemo\HeatMapMappingWindow.xaml">
       <SubType>Designer</SubType>
       <Generator>MSBuild:Compile</Generator>
-=======
     <Page Include="Examples\InterpolationDemo\MainWindow.xaml">
       <Generator>MSBuild:Compile</Generator>
       <SubType>Designer</SubType>
->>>>>>> ed94a87c
     </Page>
     <Page Include="Examples\LinearBarSeriesDemo\MainWindow.xaml">
       <Generator>MSBuild:Compile</Generator>
@@ -574,11 +568,8 @@
       <DependentUpon>Settings.settings</DependentUpon>
       <DesignTimeSharedInput>True</DesignTimeSharedInput>
     </Compile>
-<<<<<<< HEAD
     <Resource Include="Images\HeatMapMappingDemo.png" />
-=======
     <Resource Include="Images\InterpolationDemo.png" />
->>>>>>> ed94a87c
     <Resource Include="Images\LiveDemo.png" />
     <Resource Include="Images\ExportDemo.png" />
     <Resource Include="Images\WorldStatisticsDemo.png" />
