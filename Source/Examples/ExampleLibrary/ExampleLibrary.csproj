﻿<?xml version="1.0" encoding="utf-8"?>
<Project ToolsVersion="4.0" DefaultTargets="Build" xmlns="http://schemas.microsoft.com/developer/msbuild/2003">
  <Import Project="$(MSBuildExtensionsPath)\$(MSBuildToolsVersion)\Microsoft.Common.props" Condition="Exists('$(MSBuildExtensionsPath)\$(MSBuildToolsVersion)\Microsoft.Common.props')" />
  <PropertyGroup>
    <MinimumVisualStudioVersion>10.0</MinimumVisualStudioVersion>
    <Configuration Condition=" '$(Configuration)' == '' ">Debug</Configuration>
    <Platform Condition=" '$(Platform)' == '' ">AnyCPU</Platform>
    <ProjectGuid>{FACB89E5-53A5-4748-9F5B-E0714EBB37B2}</ProjectGuid>
    <OutputType>Library</OutputType>
    <AppDesignerFolder>Properties</AppDesignerFolder>
    <RootNamespace>ExampleLibrary</RootNamespace>
    <AssemblyName>ExampleLibrary</AssemblyName>
    <TargetFrameworkVersion>v4.0</TargetFrameworkVersion>
    <TargetFrameworkProfile>Profile136</TargetFrameworkProfile>
    <FileAlignment>512</FileAlignment>
    <ProjectTypeGuids>{786C830F-07A1-408B-BD7F-6EE04809D6DB};{FAE04EC0-301F-11D3-BF4B-00C04F79EFBC}</ProjectTypeGuids>
    <ProductVersion>10.0.0</ProductVersion>
    <SchemaVersion>2.0</SchemaVersion>
  </PropertyGroup>
  <PropertyGroup Condition=" '$(Configuration)|$(Platform)' == 'Debug|AnyCPU' ">
    <DebugSymbols>true</DebugSymbols>
    <DebugType>full</DebugType>
    <Optimize>false</Optimize>
    <OutputPath>bin\PCL\Debug\</OutputPath>
    <DefineConstants>TRACE;DEBUG;PCL</DefineConstants>
    <ErrorReport>prompt</ErrorReport>
    <WarningLevel>4</WarningLevel>
  </PropertyGroup>
  <PropertyGroup Condition=" '$(Configuration)|$(Platform)' == 'Release|AnyCPU' ">
    <DebugType>pdbonly</DebugType>
    <Optimize>true</Optimize>
    <OutputPath>bin\PCL\Release\</OutputPath>
    <DefineConstants>TRACE;PCL</DefineConstants>
    <ErrorReport>prompt</ErrorReport>
    <WarningLevel>4</WarningLevel>
  </PropertyGroup>
  <ItemGroup>
    <Compile Include="..\..\GlobalAssemblyInfo.cs">
      <Link>Properties\GlobalAssemblyInfo.cs</Link>
    </Compile>
    <Compile Include="Attributes\ExampleAttribute.cs" />
    <Compile Include="CustomSeries\ErrorItem.cs" />
    <Compile Include="CustomSeries\ErrorSeries.cs" />
    <Compile Include="CustomSeries\FlagSeries.cs" />
    <Compile Include="CustomSeries\LineSegmentSeries.cs" />
    <Compile Include="CustomSeries\MatrixSeries.cs" />
    <Compile Include="CustomSeries\PolarHeatMapSeries.cs" />
    <Compile Include="Example.cs" />
    <Compile Include="ExampleInfo.cs" />
    <Compile Include="Examples.cs" />
    <Compile Include="Attributes\ExamplesAttribute.cs" />
    <Compile Include="Discussions\DiscussionExamples.cs" />
    <Compile Include="Examples\AnnotationExamples.cs" />
    <Compile Include="Examples\BarSeries\BarAndColumnSeriesExamples.cs" />
    <Compile Include="Examples\BarSeries\BarSeriesExamples.cs" />
    <Compile Include="Examples\BarSeries\ColumnSeriesExamples.cs" />
    <Compile Include="Examples\BarSeries\ErrorColumnSeriesExamples.cs" />
    <Compile Include="Examples\ScatterErrorSeriesExamples.cs" />
    <Compile Include="Examples\BoxPlotSeriesExamples.cs" />
    <Compile Include="Examples\CandleStickSeriesExamples.cs" />
    <Compile Include="Examples\CartesianAxesExamples.cs" />
    <Compile Include="Examples\CategoryAxisExamples.cs" />
    <Compile Include="Examples\AxisExamples.cs" />
    <Compile Include="Examples\AreaSeriesExamples.cs" />
    <Compile Include="Examples\CategoryColorAxisExamples.cs" />
    <Compile Include="Examples\ContourSeriesExamples.cs" />
    <Compile Include="Examples\BarSeries\IntervalBarSeriesExamples.cs" />
    <Compile Include="Examples\BarSeries\RectangleBarSeriesExamples.cs" />
    <Compile Include="Examples\BarSeries\TornadoBarSeriesExamples.cs" />
    <Compile Include="Examples\PlotControllerExamples.cs" />
    <Compile Include="Examples\CustomAxisExamples.cs" />
    <Compile Include="Examples\HeatMapSeriesExamples.cs" />
    <Compile Include="Examples\LinearColorAxisExamples.cs" />
    <Compile Include="Examples\MiscExamples.cs" />
    <Compile Include="Examples\MouseEventExamples.cs" />
    <Compile Include="Examples\ExamplesBase.cs" />
    <Compile Include="Examples\ItemsSourceExamples.cs" />
    <Compile Include="Examples\FunctionSeriesExamples.cs" />
    <Compile Include="Examples\PerformanceExamples.cs" />
    <Compile Include="Examples\PlotModelExamples.cs" />
    <Compile Include="Examples\RangeColorAxisExamples.cs" />
    <Compile Include="Examples\ShowMeTheNumbersExamples.cs" />
    <Compile Include="Examples\StairStepSeriesExamples.cs" />
    <Compile Include="Examples\FilteringExamples.cs" />
    <Compile Include="Examples\HighLowSeriesExamples.cs" />
    <Compile Include="Examples\LinearAxisExamples.cs" />
    <Compile Include="Examples\LegendExamples.cs" />
    <Compile Include="Examples\CustomSeriesExamples.cs" />
    <Compile Include="Examples\DateTimeAxisExamples.cs" />
    <Compile Include="Examples\LineSeriesExamples.cs" />
    <Compile Include="Examples\LogarithmicAxisExamples.cs" />
    <Compile Include="Examples\PieSeriesExamples.cs" />
    <Compile Include="Examples\PolarPlotExamples.cs" />
    <Compile Include="Examples\ScatterSeriesExamples.cs" />
    <Compile Include="Examples\StemSeriesExamples.cs" />
    <Compile Include="Examples\TimeSpanAxisExamples.cs" />
    <Compile Include="Examples\TrackerExamples.cs" />
    <Compile Include="Examples\TwoColorLineSeriesExamples.cs" />
    <Compile Include="Examples\XkcdExamples.cs" />
    <Compile Include="Helpers\Sun.cs" />
    <Compile Include="Issues\Issues.cs" />
    <Compile Include="Properties\AssemblyInfo.cs" />
  </ItemGroup>
  <ItemGroup>
    <EmbeddedResource Include="Resources\Bergensbanen.csv" />
    <EmbeddedResource Include="Resources\OxyPlot.png" />
    <EmbeddedResource Include="Resources\west0479.mtx" />
    <EmbeddedResource Include="Resources\WorldPopulation.xml" />
  </ItemGroup>
  <ItemGroup>
    <ProjectReference Include="..\..\OxyPlot\OxyPlot.csproj">
<<<<<<< HEAD
      <Project>{7A0B35C0-DD17-4964-8E9A-44D6CECDC692}</Project>
=======
      <Project>{7a0b35c0-dd17-4964-8e9a-44d6cecdc692}</Project>
>>>>>>> 9161a049
      <Name>OxyPlot</Name>
    </ProjectReference>
  </ItemGroup>
  <Import Project="$(MSBuildExtensionsPath32)\Microsoft\Portable\$(TargetFrameworkVersion)\Microsoft.Portable.CSharp.targets" />
</Project><|MERGE_RESOLUTION|>--- conflicted
+++ resolved
@@ -109,11 +109,8 @@
   </ItemGroup>
   <ItemGroup>
     <ProjectReference Include="..\..\OxyPlot\OxyPlot.csproj">
-<<<<<<< HEAD
       <Project>{7A0B35C0-DD17-4964-8E9A-44D6CECDC692}</Project>
-=======
       <Project>{7a0b35c0-dd17-4964-8e9a-44d6cecdc692}</Project>
->>>>>>> 9161a049
       <Name>OxyPlot</Name>
     </ProjectReference>
   </ItemGroup>
