﻿<?xml version="1.0" encoding="utf-8"?>
<Project ToolsVersion="4.0" DefaultTargets="Build" xmlns="http://schemas.microsoft.com/developer/msbuild/2003">
  <PropertyGroup>
    <Configuration Condition=" '$(Configuration)' == '' ">Debug</Configuration>
    <Platform Condition=" '$(Platform)' == '' ">AnyCPU</Platform>
    <ProjectGuid>{F4C226B3-0DAB-474C-9466-5EACAFA9B64A}</ProjectGuid>
    <ProjectTypeGuids>{EFBA0AD7-5A72-4C68-AF49-83D382785DCF};{FAE04EC0-301F-11D3-BF4B-00C04F79EFBC}</ProjectTypeGuids>
    <OutputType>Library</OutputType>
    <AppDesignerFolder>Properties</AppDesignerFolder>
    <RootNamespace>ExampleLibrary</RootNamespace>
    <AssemblyName>ExampleLibrary</AssemblyName>
    <FileAlignment>512</FileAlignment>
    <GenerateSerializationAssemblies>Off</GenerateSerializationAssemblies>
    <AndroidSupportedAbis>armeabi</AndroidSupportedAbis>
    <AndroidStoreUncompressedFileExtensions />
    <MandroidI18n />
  </PropertyGroup>
  <PropertyGroup Condition=" '$(Configuration)|$(Platform)' == 'Debug|AnyCPU' ">
    <DebugSymbols>true</DebugSymbols>
    <DebugType>full</DebugType>
    <Optimize>false</Optimize>
    <OutputPath>bin\Debug\MfA\</OutputPath>
    <IntermediateOutputPath>obj\Debug\MfA\</IntermediateOutputPath>
    <DefineConstants>TRACE;DEBUG;MONO</DefineConstants>
    <ErrorReport>prompt</ErrorReport>
    <WarningLevel>4</WarningLevel>
  </PropertyGroup>
  <PropertyGroup Condition=" '$(Configuration)|$(Platform)' == 'Release|AnyCPU' ">
    <DebugType>pdbonly</DebugType>
    <Optimize>true</Optimize>
    <OutputPath>bin\Release\MfA\</OutputPath>
    <IntermediateOutputPath>obj\Release\MfA\</IntermediateOutputPath>
    <DefineConstants>TRACE</DefineConstants>
    <ErrorReport>prompt</ErrorReport>
    <WarningLevel>4</WarningLevel>
  </PropertyGroup>
  <ItemGroup>
    <Reference Include="mscorlib" />
    <Reference Include="System" />
    <Reference Include="System.Core" />
  </ItemGroup>
  <ItemGroup>
    <Compile Include="..\..\GlobalAssemblyInfo.cs">
      <Link>Properties\GlobalAssemblyInfo.cs</Link>
    </Compile>
    <Compile Include="Attributes\ExampleAttribute.cs" />
    <Compile Include="CustomSeries\ErrorItem.cs" />
    <Compile Include="CustomSeries\FlagSeries.cs" />
    <Compile Include="CustomSeries\LineSegmentSeries.cs" />
    <Compile Include="ExampleInfo.cs" />
    <Compile Include="Examples.cs" />
    <Compile Include="Attributes\ExamplesAttribute.cs" />
    <Compile Include="Examples\AnnotationExamples.cs" />
    <Compile Include="Examples\BarSeries\BarAndColumnSeriesExamples.cs" />
    <Compile Include="Examples\BarSeries\BarSeriesExamples.cs" />
    <Compile Include="Examples\BarSeries\ColumnSeriesExamples.cs" />
    <Compile Include="Examples\BarSeries\ErrorColumnSeriesExamples.cs" />
    <Compile Include="Examples\BoxPlotSeriesExamples.cs" />
    <Compile Include="Examples\CartesianAxesExamples.cs" />
    <Compile Include="Examples\CategoryAxisExamples.cs" />
    <Compile Include="Examples\AxisExamples.cs" />
    <Compile Include="Examples\AreaSeriesExamples.cs" />
    <Compile Include="Examples\ClosedIssues.cs" />
    <Compile Include="Examples\ContourSeriesExamples.cs" />
    <Compile Include="Examples\BarSeries\IntervalBarSeriesExamples.cs" />
    <Compile Include="Examples\BarSeries\RectangleBarSeriesExamples.cs" />
    <Compile Include="Examples\BarSeries\TornadoBarSeriesExamples.cs" />
    <Compile Include="Examples\HeatMapSeriesExamples.cs" />
    <Compile Include="CustomSeries\MatrixSeries.cs" />
    <Compile Include="Examples\MiscExamples.cs" />
    <Compile Include="Examples\MouseEventExamples.cs" />
    <Compile Include="Examples\ExamplesBase.cs" />
    <Compile Include="Examples\ItemsSourceExamples.cs" />
    <Compile Include="Examples\FunctionSeriesExamples.cs" />
    <Compile Include="Examples\OpenIssues.cs" />
    <Compile Include="Examples\PerformanceExamples.cs" />
    <Compile Include="Examples\ShowMeTheNumbersExamples.cs" />
    <Compile Include="Examples\DiscreteDataSeriesExamples.cs" />
    <Compile Include="Examples\FilteringExamples.cs" />
    <Compile Include="Examples\FinancialSeriesExamples.cs" />
    <Compile Include="Examples\LinearAxisExamples.cs" />
    <Compile Include="Examples\LegendExamples.cs" />
    <Compile Include="Examples\CustomSeriesExamples.cs" />
    <Compile Include="Examples\DateTimeAxisExamples.cs" />
    <Compile Include="CustomSeries\ErrorSeries.cs" />
    <Compile Include="Examples\LineSeriesExamples.cs" />
    <Compile Include="Examples\LogarithmicAxisExamples.cs" />
    <Compile Include="Examples\PieSeriesExamples.cs" />
    <Compile Include="Examples\PolarPlotExamples.cs" />
    <Compile Include="Examples\TimeSpanAxisExamples.cs" />
    <Compile Include="Examples\TrackerExamples.cs" />
    <Compile Include="Helpers\Sun.cs" />
    <Compile Include="Properties\AssemblyInfo.cs" />
    <Compile Include="Examples\ScatterSeriesExamples.cs" />
  </ItemGroup>
  <ItemGroup>
    <EmbeddedResource Include="Resources\Bergensbanen.csv" />
  </ItemGroup>
  <ItemGroup>
    <EmbeddedResource Include="Resources\OxyPlot.png" />
  </ItemGroup>
  <ItemGroup>
<<<<<<< HEAD
    <ProjectReference Include="..\..\OxyPlot\OxyPlotMfA.csproj">
      <Project>{08a91765-2c9d-4d2b-b56d-fae62ab204cc}</Project>
      <Name>OxyPlotMfA</Name>
    </ProjectReference>
=======
    <EmbeddedResource Include="Resources\west0479.mtx" />
>>>>>>> 2493c336
  </ItemGroup>
  <Import Project="$(MSBuildExtensionsPath)\Novell\Novell.MonoDroid.CSharp.targets" />
  <!-- To modify your build process, add your task inside one of the targets below and uncomment it. 
       Other similar extension points exist, see Microsoft.Common.targets.
  <Target Name="BeforeBuild">
  </Target>
  <Target Name="AfterBuild">
  </Target>
  -->
</Project><|MERGE_RESOLUTION|>--- conflicted
+++ resolved
@@ -1,120 +1,119 @@
-﻿<?xml version="1.0" encoding="utf-8"?>
-<Project ToolsVersion="4.0" DefaultTargets="Build" xmlns="http://schemas.microsoft.com/developer/msbuild/2003">
-  <PropertyGroup>
-    <Configuration Condition=" '$(Configuration)' == '' ">Debug</Configuration>
-    <Platform Condition=" '$(Platform)' == '' ">AnyCPU</Platform>
-    <ProjectGuid>{F4C226B3-0DAB-474C-9466-5EACAFA9B64A}</ProjectGuid>
-    <ProjectTypeGuids>{EFBA0AD7-5A72-4C68-AF49-83D382785DCF};{FAE04EC0-301F-11D3-BF4B-00C04F79EFBC}</ProjectTypeGuids>
-    <OutputType>Library</OutputType>
-    <AppDesignerFolder>Properties</AppDesignerFolder>
-    <RootNamespace>ExampleLibrary</RootNamespace>
-    <AssemblyName>ExampleLibrary</AssemblyName>
-    <FileAlignment>512</FileAlignment>
-    <GenerateSerializationAssemblies>Off</GenerateSerializationAssemblies>
-    <AndroidSupportedAbis>armeabi</AndroidSupportedAbis>
-    <AndroidStoreUncompressedFileExtensions />
-    <MandroidI18n />
-  </PropertyGroup>
-  <PropertyGroup Condition=" '$(Configuration)|$(Platform)' == 'Debug|AnyCPU' ">
-    <DebugSymbols>true</DebugSymbols>
-    <DebugType>full</DebugType>
-    <Optimize>false</Optimize>
-    <OutputPath>bin\Debug\MfA\</OutputPath>
-    <IntermediateOutputPath>obj\Debug\MfA\</IntermediateOutputPath>
-    <DefineConstants>TRACE;DEBUG;MONO</DefineConstants>
-    <ErrorReport>prompt</ErrorReport>
-    <WarningLevel>4</WarningLevel>
-  </PropertyGroup>
-  <PropertyGroup Condition=" '$(Configuration)|$(Platform)' == 'Release|AnyCPU' ">
-    <DebugType>pdbonly</DebugType>
-    <Optimize>true</Optimize>
-    <OutputPath>bin\Release\MfA\</OutputPath>
-    <IntermediateOutputPath>obj\Release\MfA\</IntermediateOutputPath>
-    <DefineConstants>TRACE</DefineConstants>
-    <ErrorReport>prompt</ErrorReport>
-    <WarningLevel>4</WarningLevel>
-  </PropertyGroup>
-  <ItemGroup>
-    <Reference Include="mscorlib" />
-    <Reference Include="System" />
-    <Reference Include="System.Core" />
-  </ItemGroup>
-  <ItemGroup>
-    <Compile Include="..\..\GlobalAssemblyInfo.cs">
-      <Link>Properties\GlobalAssemblyInfo.cs</Link>
-    </Compile>
-    <Compile Include="Attributes\ExampleAttribute.cs" />
-    <Compile Include="CustomSeries\ErrorItem.cs" />
-    <Compile Include="CustomSeries\FlagSeries.cs" />
-    <Compile Include="CustomSeries\LineSegmentSeries.cs" />
-    <Compile Include="ExampleInfo.cs" />
-    <Compile Include="Examples.cs" />
-    <Compile Include="Attributes\ExamplesAttribute.cs" />
-    <Compile Include="Examples\AnnotationExamples.cs" />
-    <Compile Include="Examples\BarSeries\BarAndColumnSeriesExamples.cs" />
-    <Compile Include="Examples\BarSeries\BarSeriesExamples.cs" />
-    <Compile Include="Examples\BarSeries\ColumnSeriesExamples.cs" />
-    <Compile Include="Examples\BarSeries\ErrorColumnSeriesExamples.cs" />
-    <Compile Include="Examples\BoxPlotSeriesExamples.cs" />
-    <Compile Include="Examples\CartesianAxesExamples.cs" />
-    <Compile Include="Examples\CategoryAxisExamples.cs" />
-    <Compile Include="Examples\AxisExamples.cs" />
-    <Compile Include="Examples\AreaSeriesExamples.cs" />
-    <Compile Include="Examples\ClosedIssues.cs" />
-    <Compile Include="Examples\ContourSeriesExamples.cs" />
-    <Compile Include="Examples\BarSeries\IntervalBarSeriesExamples.cs" />
-    <Compile Include="Examples\BarSeries\RectangleBarSeriesExamples.cs" />
-    <Compile Include="Examples\BarSeries\TornadoBarSeriesExamples.cs" />
-    <Compile Include="Examples\HeatMapSeriesExamples.cs" />
-    <Compile Include="CustomSeries\MatrixSeries.cs" />
-    <Compile Include="Examples\MiscExamples.cs" />
-    <Compile Include="Examples\MouseEventExamples.cs" />
-    <Compile Include="Examples\ExamplesBase.cs" />
-    <Compile Include="Examples\ItemsSourceExamples.cs" />
-    <Compile Include="Examples\FunctionSeriesExamples.cs" />
-    <Compile Include="Examples\OpenIssues.cs" />
-    <Compile Include="Examples\PerformanceExamples.cs" />
-    <Compile Include="Examples\ShowMeTheNumbersExamples.cs" />
-    <Compile Include="Examples\DiscreteDataSeriesExamples.cs" />
-    <Compile Include="Examples\FilteringExamples.cs" />
-    <Compile Include="Examples\FinancialSeriesExamples.cs" />
-    <Compile Include="Examples\LinearAxisExamples.cs" />
-    <Compile Include="Examples\LegendExamples.cs" />
-    <Compile Include="Examples\CustomSeriesExamples.cs" />
-    <Compile Include="Examples\DateTimeAxisExamples.cs" />
-    <Compile Include="CustomSeries\ErrorSeries.cs" />
-    <Compile Include="Examples\LineSeriesExamples.cs" />
-    <Compile Include="Examples\LogarithmicAxisExamples.cs" />
-    <Compile Include="Examples\PieSeriesExamples.cs" />
-    <Compile Include="Examples\PolarPlotExamples.cs" />
-    <Compile Include="Examples\TimeSpanAxisExamples.cs" />
-    <Compile Include="Examples\TrackerExamples.cs" />
-    <Compile Include="Helpers\Sun.cs" />
-    <Compile Include="Properties\AssemblyInfo.cs" />
-    <Compile Include="Examples\ScatterSeriesExamples.cs" />
-  </ItemGroup>
-  <ItemGroup>
-    <EmbeddedResource Include="Resources\Bergensbanen.csv" />
-  </ItemGroup>
-  <ItemGroup>
-    <EmbeddedResource Include="Resources\OxyPlot.png" />
-  </ItemGroup>
-  <ItemGroup>
-<<<<<<< HEAD
-    <ProjectReference Include="..\..\OxyPlot\OxyPlotMfA.csproj">
-      <Project>{08a91765-2c9d-4d2b-b56d-fae62ab204cc}</Project>
-      <Name>OxyPlotMfA</Name>
-    </ProjectReference>
-=======
-    <EmbeddedResource Include="Resources\west0479.mtx" />
->>>>>>> 2493c336
-  </ItemGroup>
-  <Import Project="$(MSBuildExtensionsPath)\Novell\Novell.MonoDroid.CSharp.targets" />
-  <!-- To modify your build process, add your task inside one of the targets below and uncomment it. 
-       Other similar extension points exist, see Microsoft.Common.targets.
-  <Target Name="BeforeBuild">
-  </Target>
-  <Target Name="AfterBuild">
-  </Target>
-  -->
+﻿<?xml version="1.0" encoding="utf-8"?>
+<Project ToolsVersion="4.0" DefaultTargets="Build" xmlns="http://schemas.microsoft.com/developer/msbuild/2003">
+  <PropertyGroup>
+    <Configuration Condition=" '$(Configuration)' == '' ">Debug</Configuration>
+    <Platform Condition=" '$(Platform)' == '' ">AnyCPU</Platform>
+    <ProjectGuid>{F4C226B3-0DAB-474C-9466-5EACAFA9B64A}</ProjectGuid>
+    <ProjectTypeGuids>{EFBA0AD7-5A72-4C68-AF49-83D382785DCF};{FAE04EC0-301F-11D3-BF4B-00C04F79EFBC}</ProjectTypeGuids>
+    <OutputType>Library</OutputType>
+    <AppDesignerFolder>Properties</AppDesignerFolder>
+    <RootNamespace>ExampleLibrary</RootNamespace>
+    <AssemblyName>ExampleLibrary</AssemblyName>
+    <FileAlignment>512</FileAlignment>
+    <GenerateSerializationAssemblies>Off</GenerateSerializationAssemblies>
+    <AndroidSupportedAbis>armeabi</AndroidSupportedAbis>
+    <AndroidStoreUncompressedFileExtensions />
+    <MandroidI18n />
+  </PropertyGroup>
+  <PropertyGroup Condition=" '$(Configuration)|$(Platform)' == 'Debug|AnyCPU' ">
+    <DebugSymbols>true</DebugSymbols>
+    <DebugType>full</DebugType>
+    <Optimize>false</Optimize>
+    <OutputPath>bin\Debug\MfA\</OutputPath>
+    <IntermediateOutputPath>obj\Debug\MfA\</IntermediateOutputPath>
+    <DefineConstants>TRACE;DEBUG;MONO</DefineConstants>
+    <ErrorReport>prompt</ErrorReport>
+    <WarningLevel>4</WarningLevel>
+  </PropertyGroup>
+  <PropertyGroup Condition=" '$(Configuration)|$(Platform)' == 'Release|AnyCPU' ">
+    <DebugType>pdbonly</DebugType>
+    <Optimize>true</Optimize>
+    <OutputPath>bin\Release\MfA\</OutputPath>
+    <IntermediateOutputPath>obj\Release\MfA\</IntermediateOutputPath>
+    <DefineConstants>TRACE</DefineConstants>
+    <ErrorReport>prompt</ErrorReport>
+    <WarningLevel>4</WarningLevel>
+  </PropertyGroup>
+  <ItemGroup>
+    <Reference Include="mscorlib" />
+    <Reference Include="System" />
+    <Reference Include="System.Core" />
+  </ItemGroup>
+  <ItemGroup>
+    <Compile Include="..\..\GlobalAssemblyInfo.cs">
+      <Link>Properties\GlobalAssemblyInfo.cs</Link>
+    </Compile>
+    <Compile Include="Attributes\ExampleAttribute.cs" />
+    <Compile Include="CustomSeries\ErrorItem.cs" />
+    <Compile Include="CustomSeries\FlagSeries.cs" />
+    <Compile Include="CustomSeries\LineSegmentSeries.cs" />
+    <Compile Include="ExampleInfo.cs" />
+    <Compile Include="Examples.cs" />
+    <Compile Include="Attributes\ExamplesAttribute.cs" />
+    <Compile Include="Examples\AnnotationExamples.cs" />
+    <Compile Include="Examples\BarSeries\BarAndColumnSeriesExamples.cs" />
+    <Compile Include="Examples\BarSeries\BarSeriesExamples.cs" />
+    <Compile Include="Examples\BarSeries\ColumnSeriesExamples.cs" />
+    <Compile Include="Examples\BarSeries\ErrorColumnSeriesExamples.cs" />
+    <Compile Include="Examples\BoxPlotSeriesExamples.cs" />
+    <Compile Include="Examples\CartesianAxesExamples.cs" />
+    <Compile Include="Examples\CategoryAxisExamples.cs" />
+    <Compile Include="Examples\AxisExamples.cs" />
+    <Compile Include="Examples\AreaSeriesExamples.cs" />
+    <Compile Include="Examples\ClosedIssues.cs" />
+    <Compile Include="Examples\ContourSeriesExamples.cs" />
+    <Compile Include="Examples\BarSeries\IntervalBarSeriesExamples.cs" />
+    <Compile Include="Examples\BarSeries\RectangleBarSeriesExamples.cs" />
+    <Compile Include="Examples\BarSeries\TornadoBarSeriesExamples.cs" />
+    <Compile Include="Examples\HeatMapSeriesExamples.cs" />
+    <Compile Include="CustomSeries\MatrixSeries.cs" />
+    <Compile Include="Examples\MiscExamples.cs" />
+    <Compile Include="Examples\MouseEventExamples.cs" />
+    <Compile Include="Examples\ExamplesBase.cs" />
+    <Compile Include="Examples\ItemsSourceExamples.cs" />
+    <Compile Include="Examples\FunctionSeriesExamples.cs" />
+    <Compile Include="Examples\OpenIssues.cs" />
+    <Compile Include="Examples\PerformanceExamples.cs" />
+    <Compile Include="Examples\ShowMeTheNumbersExamples.cs" />
+    <Compile Include="Examples\DiscreteDataSeriesExamples.cs" />
+    <Compile Include="Examples\FilteringExamples.cs" />
+    <Compile Include="Examples\FinancialSeriesExamples.cs" />
+    <Compile Include="Examples\LinearAxisExamples.cs" />
+    <Compile Include="Examples\LegendExamples.cs" />
+    <Compile Include="Examples\CustomSeriesExamples.cs" />
+    <Compile Include="Examples\DateTimeAxisExamples.cs" />
+    <Compile Include="CustomSeries\ErrorSeries.cs" />
+    <Compile Include="Examples\LineSeriesExamples.cs" />
+    <Compile Include="Examples\LogarithmicAxisExamples.cs" />
+    <Compile Include="Examples\PieSeriesExamples.cs" />
+    <Compile Include="Examples\PolarPlotExamples.cs" />
+    <Compile Include="Examples\TimeSpanAxisExamples.cs" />
+    <Compile Include="Examples\TrackerExamples.cs" />
+    <Compile Include="Helpers\Sun.cs" />
+    <Compile Include="Properties\AssemblyInfo.cs" />
+    <Compile Include="Examples\ScatterSeriesExamples.cs" />
+  </ItemGroup>
+  <ItemGroup>
+    <ProjectReference Include="..\..\OxyPlot\OxyPlotMfA.csproj">
+      <Project>{08a91765-2c9d-4d2b-b56d-fae62ab204cc}</Project>
+      <Name>OxyPlotMfA</Name>
+    </ProjectReference>
+  </ItemGroup>
+  <ItemGroup>
+    <EmbeddedResource Include="Resources\Bergensbanen.csv" />
+  </ItemGroup>
+  <ItemGroup>
+    <EmbeddedResource Include="Resources\OxyPlot.png" />
+  </ItemGroup>
+  <ItemGroup>
+    <EmbeddedResource Include="Resources\west0479.mtx" />
+  </ItemGroup>
+  <Import Project="$(MSBuildExtensionsPath)\Novell\Novell.MonoDroid.CSharp.targets" />
+  <!-- To modify your build process, add your task inside one of the targets below and uncomment it. 
+       Other similar extension points exist, see Microsoft.Common.targets.
+  <Target Name="BeforeBuild">
+  </Target>
+  <Target Name="AfterBuild">
+  </Target>
+  -->
 </Project>