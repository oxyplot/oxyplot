--- conflicted
+++ resolved
@@ -17,11 +17,8 @@
 - SkiaSharp.WPF - OxyPlot doesn't render inside an ElementHost (#1800)
 - NullReference in SkiaSharp WPF renderer if UIElement has no PresentationSource  (#1798)
 - WPF DPI Regression (#1799)
-<<<<<<< HEAD
 - Code generation for escape sequences in strings (#1824)
-=======
 - Axes not always honoring AbsoluteMinimum/AbsoluteMaximum and/or MinimumRange/MaximumRange properties (#1812)
->>>>>>> b3c9a875
 
 ## [2.1.0] - 2021-10-02
 
