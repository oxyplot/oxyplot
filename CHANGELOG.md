--- conflicted
+++ resolved
@@ -13,11 +13,8 @@
 
 ### Fixed
 - Placement of BarSeries labels when stacked (#1979)
-<<<<<<< HEAD
 - SystemInvalidException in LineSeries when only Double.Nan values are added (#1991)
-=======
 - Issue with tracking AreaSeries with monotonic data points (#1982)
->>>>>>> 918dc4e1
 
 ## [2.1.2] - 2022-12-03
 
