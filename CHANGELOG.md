# Change Log
All notable changes to this project will be documented in this file.

## [Unreleased]

### Added
- Made Legend Items clickable to toggle series visibility (#644)
- Added properties LegendKey and SeriesGroupName to Series, allowing grouping series between multiple legends and/or within same legend (#644)
- OxyPlot.ImageSharp (#1188)
- WPF ExampleBrowser can display transposed versions of examples (#1402)
- Support for transposable Annotations (#1417)
- Support for NET40 (#1452)
- Support for high DPI for WPF (#149)
- EdgeRenderingMode property to PlotElement, allowing customization of the way edges are treated by the renderer (#1428, #1358, #1077, #843, #145)
- Color palettes Viridis, Plasma, Magma, Inferno and Cividis (#1505)
- Renderer based on SkiaSharp, including exporters for PNG, JPEG, PDF and SVG (#1509)
<<<<<<< HEAD
- Example for Issue #1524: HitTracker IndexOutOfRangeException with HeatMapSeries
=======
- Text shaping support to SkiaRenderContext (#1520)
>>>>>>> d559f999

### Changed
- Legends model (#644)
- Default behaviour is now plot without Legend (#644)
- Moved WPF Plot component to Oxyplot.Contrib.Wpf (#1399)
- ErrorColumnSeries changed to ErrorBarSeries, also works in transposed mode (#1402)
- Moved reporting functionality to separate projects (#1403)
- Moved reporting functionality to oxyplot-reporting repository (#1403)
- Change IPlotModel.Render to take an OxyRect (#1425)
- Merge UIElement and SelectableElement into Element (#1426)
- Upgrade to .NET Core 3.1 (#1488)
- DrawRectangle(...), DrawLine(...), DrawEllipse(...), DrawPolygon(...) and related overloads in IRenderContext and related extensions in RenderingExtensions now require an EdgeRenderingMode
- Default color palette for LinearColorAxis from Jet to Viridis (#1505)

### Removed
- Remove PlotModel.Legends (#644)
- ColumnSeries - functionality is replaced by transposed BarSeries (#1402)
- Copy to text report Ctrl+Alt+R (#1403)
- Remove exporter Background properties (#1409)
- Remove OxyThickness Width and Height properties (#1429)
- RenderingExtensions.DrawRectangleAsPolygon(...) extension methods. IRenderContext.DrawRectangle(...) with an appropriate EdgeRenderingMode can be used instead.

### Fixed
- Legend font size is not affected by DefaultFontSize (#1396)
- ErrorBarSeries, IntervalBarSeries and TornadoBarSeries work correctly in transposed mode (#1402)
- Exception when rendering polygon with no points (#1410)
- Custom tracker strings can cause exception in histogram chart (#1455)
- OxyPlot.WindowsForms package description (#1457)
- NullReference in VolumeSeries if no data in Items list (#1491)

## [2.0.0] - 2019-10-19
### Added 
- WindowsForms and Wpf support .NET Core 3.0 (#1331)
- PngExporter based on System.Common.Drawing (.NET Core) (#1263)
- New polar plot axes filling the full plot area (#1056)
- Support for three colors in histogram series (#1305)
- Command to copy plot to the clipboard in Windows Forms (Ctrl-C) (#1297)
- New `InterpolationAlgorithm` property in LineSeries and PolylineAnnotation (#494)
- Catmull-Rom spline interpolation algorithms (#494)
- FontSize, FontWeight and FontFamily on Wpf.TextAnnotation (#1023)
- RectangleSeries (#1060)
- InvalidNumberColor on Wpf.LinearColorAxis (#1087)
- ContinuousHistogramSeries (#1145)
- Multiline text support for PortableDocumentFont (#1146)
- Workaround for text vertical alignment in SVG Export to accomodate viewers which don't support dominant-baseline (#459, #1198)
- Support for transposed (X and Y axis switched) plots with XYAxisSeries (#1334)
- Color property on HistogramItem (#1347)
- Count property on HistogramSeries (#1347)
- Bug in HistogramHelpers.Collect when using out-of-order bin breaks (#1476)

### Changed
- OxyPlot.Core changed to target netstandard 1.0 and net45 (#946, #1147)
- OxyPlot.ExampleLibrary changed to target netstandard 1.0 and net45 (#946, #1147)
- OxyPlot.Wpf, OxyPlot.WindowsForms, OxyPlot.Pdf changed to target net45 (#946)
- Place label below negative ColumnSeries (#1119)
- Use PackageReference instead of packages.config
- Migrated NUnit v2 to v3 and added test adapter
- TrackerControl reuses existing ContentControl when a new hit tracker result uses the same template as the currently shown tracker (#1281)
- Overhaul HistogramHelpers (#1345)
- OxyPlot.Windows (UWP) moved to oxyplot-uwp repository (#1378)
- Make the PngExporters consistent (#1390)
- Silverlight project moved to separate repository (#1049)
- WP8 project moved to separate repository (#1050)
- Windows8 project moved to separate repository (#1103)
- Avalonia project moved to separate repository
- Xamarin projects moved to separate repository
- Xwt project moved to separate repository
- GTK# projects moved to separate repository
- SharpDX project moved to separate repository

### Deprecated
- OxyPlot.WP8 package. Use OxyPlot.Windows (UWP) instead (#996)

### Removed
- LabelFontSize property from HistogramSeries (#1309)
- Smooth property from LineSeries and PolylineAnnotation (#494)
- Support for net40 (#960)

### Fixed
- Manipulation when using touch is not working in Windows (#1011)
- Ensure a suitable folder is used when creating a temporary file for PNG export in Oxyplot.GtkSharp (#1034)
- RangeColorAxis is not rendered correctly if the axis is reversed (#1035)
- OxyMouseEvents not caught due to InvalidatePlot() in WPF (#382)
- When Color Property of LineSeries is set Markers are not shown (#937)
- Change from linear to logarithmic axis does not work (#1067)
- OxyPalette.Interpolate() throws exception when paletteSize = 1 (#1068)
- Infinite loop in LineAnnotation (#1029)
- OverflowException when zoomed in on logarithmic axis (#1090)
- ScatterSeries with DateTimeAxis/TimeSpanAxis (#1132)
- Exporting TextAnnotation with TextColor having 255 alpha to SVG produces opaque text (#1160)
- Chart is not updated when top and bottom are not visible (#1219)
- Candle overlap each candle (#623)
- CandleStick is overlapped when item.Open == item.Close in the CandleStickAndVolumeSeries (#1245)
- Out of memory exception and performance issue with Catmull-Rom Spline (#1237)
- Cache and Dispose Brush and Pen objects used by GraphicsRenderContext (#1230)
- Add checks for non-positive StrokeThickess and LineStyle.None in various places (#1312)
- Fixed references to RectangleItem in HistogramSeries
- Fix AxisChangedEventArgs.DeltaMaximum in Axes.Reset (#1306)
- Fixed Tracker for RectangleBarSeries (#1171)
- RectangleSeries doesn't render Labels (related to #1334)
- LineSeries line legend placement with reversed X axis (related to #1334)
- HistogramSeries label placement inconsistent (related to #1334)
- TwoColorLineSeries and ThreeColorLineSeries don't work with reversed Y axis (related to #1334)
- Issue with SVG always containing the xml headers (#1212)
- In WPF, make sure the axes are initalized when the Model is set before the PlotView has been loaded (#1303)
- MinimumSegmentLength not working for LineSeries (#1044)
- rendering issues with MagnitudeAxisFullPlotArea (#1364)
- OxyPlot.Core.Drawing PngExporter background when exporting to stream (#1382)
- Windows Forms clipping last line of rendered text (#1124, #1385)
- Dispose background brush in OxyPlot.Core.Drawing PngExporter (#1392)

## [1.0.0] - 2016-09-11
### Added
- Added OxyPlot.SharpDX.Wpf NuGet package
- Added DirectX 9.1-10.1 feature level support for SharpDX renderer
- Added SharpDX based renderer and WPF control with SharpDX render (#124)
- Added MinimumMajorStep and MinimumMinorStep to Axes.Axis (#816)
- Added support for vertical X axis to HeatMapSeries (#535)
- Added fall-back rectangle rendering to HeatMapSeries (#801)
- Added logarithmic HeatMapSeries support (#802) and example
- Axis.MaximumRange to limit the zoom (#401)
- Added OxyPlot.Mobile NuGet package to combine the mobile platforms into a single package (#362)
- Support for XWT (#295)
- TwoColorAreaSeries (#299)
- Delta values in AxisChangedEventArgs (#276)
- Git source server (added GitLink build step) (#267,#266)
- iOS PlotView ZoomThreshold/AllowPinchPastZero for use with KeepAspectRatioWhenPinching=false (#359)
- CandleStickAndVolumeSeries and VolumeSeries (#377)
- Axis.DesiredSize property (#383)
- WPF wrapper for BoxPlotSeries (#434)
- Capability to display mean value to BoxPlotSeries (#440)
- LinearBarSeries for WPF (#506)
- TitleToolTip in PlotModel (#508)
- TextColor property on WPF Axis (#452)
- ThreeColorLineSeries (#378)
- CI of the Xamarin.Android, Xamarin.iOS and Xamarin.Forms packages (#274)
- PlotModel.LegendLineSpacing (#622)
- Legend rendering for LinearBarSeries (#663)
- LegendMaxHeight property in PlotModel and Wpf.Plot (#668)
- Support for a Xamarin Forms UWP project with sample app (#697)
- ListBuilder for building lists by reflection (#705)
- F# example (#699)
- Support for discontinuities in AreaSeries (#215)
- Support for Windows Universal 10.0 apps (#615)
- Support Unicode in OxyPlot.Pdf (#789)
- TouchTrackerManipulator (#787)
- Extracted visible window search code from CandleStickSeries and made a generic version in XYSeries. Used it to optimize AreaSeries performance. (#834)
- Optimized rendering performance of RectangleBarSeries (#834).
- PdfExporter implementing IExporter (#845)
- Color minor and major ticks differently (#417)
- Support for PieSeries in OxyPlot.Wpf (#878)
- Filter in example browser (#118)
- Support for tooltips on WPF annotations
- Support for tracker in OxyPlot.GtkSharp
- Improve tracker style (Windows Forms) (#106)
- Font rendering in OxyPlot.GtkSharp improved by using Pango (#972)
- Improved LineSeries performance (#834)
- Fixed bug causing axes titles to not display in OxyPlot.GtkSharp (#989)

### Changed
- Fixed closing file stream for PdfReportWriter when PdfReportWriter is closed or disposed of. (#892)
- Renamed OxyPlot.WindowsUniversal to OxyPlot.Windows (#242)
- Changed OxyPlot.Xamarin.Forms to require OxyPlot.Mobile dependency instead of each separate NuGet. (#362)
- Renamed OxyPlot.XamarinIOS to OxyPlot.MonoTouch (#327)
- Renamed OxyPlot.XamarinAndroid to OxyPlot.Xamarin.Android (#327)
- Renamed OxyPlot.XamarinForms to OxyPlot.Xamarin.Forms (#327)
- Renamed OxyPlot.XamarinForms.iOS to OxyPlot.Xamarin.Forms.Platform.iOS (#327)
- Renamed OxyPlot.XamarinFormsIOS to OxyPlot.Xamarin.Forms.Platform.iOS.Classic (#327)
- Renamed OxyPlot.XamarinFormsAndroid to OxyPlot.Xamarin.Forms.Platform.Android (#327)
- Renamed OxyPlot.XamarinFormsWinPhone to OxyPlot.Xamarin.Forms.Platform.WP8 (#327)
- Changed OxyPlot.Xamarin.Android target to Android level 10 (#223)
- Separated WPF Plot and PlotView (#252, #239)
- Current CandleStickSeries renamed to OldCandleStickSeries, replaced by a faster implementation (#369)
- Invalidate plot when ItemsSource contents change (INotifyCollectionChanged) on WPF only (#406)
- Xamarin.Forms references updated to 1.5.0.6447 (#293, #439)
- Change OxyPlot.Xamarin.Forms.Platform.Android target to Android level 15 (#439)
- Changed OxyPlot.Xamarin.Forms to portable Profile259 (#439)
- PlotController should not intercept input per default (#446)
- Changed DefaultTrackerFormatString for BoxPlotSeries (to include Mean) (#440)
- Changed Constructor of BoxPlotItem (to include Mean) (#440)
- Changed Axis, Annotation and Series Render() method (removed model parameter)
- Changed PCL project to profile 259, SL5 is separate now (#115)
- Extracted CreateReport() and CreateTextReport() from PlotModel (#517)
- Renamed GetLastUpdateException to GetLastPlotException and added the ability to see render exceptions(#543)
- Move TileMapAnnotation class to example library (#567)
- Change to semantic versioning (#595)
- Change GTKSharp3 project to x86 (#599)
- Change OxyPlot.Xamarin.Android to API Level 15 (#614)
- Add Xamarin.Forms renderer initialization to PlotViewRenderer (#632)
- Marked OxyPlot.Xamarin.Forms.Platform.*.Forms.Init() obsolete (#632)
- Throw exception if Xamarin.Forms renderer is not 'initialized' (#492)
- Make numeric values of DateTimeAxis compatible with ToOADate (#660)
- Make struct types immutable (#692)
- Implement IEquatable<T> for struct types (#692)
- BoxPlotItem changed to reference type (#692)
- Move Xamarin projects to new repository (#777)
- Remove CandleStickSeries.Append (#826)
- Change MinorInterval calculation, add unit test (#133)
- Rewrite LogarithmicAxis tick calculation (#820)
- Change Axis methods to protected virtual (#837)
- Move CalculateMinorInterval and CreateTickValues to AxisUtilities (#837)
- Change default number format to "g6" in Axis base class (#841)
- Push packages to myget.org (#847)
- Change the default format string to `null` for TimeSpanAxis and DateTimeAxis (#951)

### Removed
- StyleCop tasks (#556)
- OxyPlot.Metro project (superseded by OxyPlot.WindowsUniversal) (#241)
- PlotModel.ToSvg method. Use the SvgExporter instead. (#347)
- Constructors with parameters, use default constructors instead. (#347)
- Axis.ShowMinorTicks property, use MinorTickSize = 0 instead (#347)
- ManipulatorBase.GetCursorType method (#447)
- Model.GetElements() method
- Remove SL4 support (#115)
- Remove NET35 support (#115)
- PlotElement.Format method, use StringHelper.Format instead
- EnumerableExtensions.Reverse removed (#677)
- ListFiller (#705)

### Fixed
- Added check to LineAnnotation.GetScreenPoints to check if ActualMaximumX==ActualMinimumX for non-curved lines. (#1029)
- Incorrect placment of axis title of axes with AxisDistance (#1065)
- SharpDX control not being rendered when loaded
- SharpDX out of viewport scrolling.
- Multiple mouse clicks not being reported in OxyPlot.GtkSharp (#854)
- StemSeries Tracking to allow tracking on tiny stems (#809)
- Fixed PDFRenderContext text alignment issues for rotated text (#723)
- HeatMapSeries.GetValue returns NaN instead of calculating a wrong value in proximity to NaN (#256)
- Tracker position is wrong when PlotView is offset from origin (#455)
- CategoryAxis should use StringFormat (#415)
- Fixed the dependency of OxyPlot.Xamarin.Forms NuGet (#370)
- Add default ctor for Xamarin.Forms iOS renderer (#348)
- Windows Phone cursor exception (#345)
- Bar/ColumSeries tracker format string bug (#333)
- Fix exception for default tracker format strings (#265)
- Fix center-aligned legends (#79)
- Fix Markdown links to tag comparison URL with footnote-style links
- WPF dispatcher issue (#311, #309)
- Custom colors for scatters (#307)
- Rotated axis labels (#303,#301)
- Floating point error on axis labels (#289, #227)
- Performance of CandleStickSeries (#290)
- Tracker text for StairStepSeries (#263)
- XamarinForms/iOS view not updating when model is changed (#262)
- Improved WPF rendering performance (#260, #259)
- Null reference with MVVM binding (#255)
- WPF PngExporter background (#234)
- XamlExporter background (#233)
- .NET 3.5 build (#229)
- Support WinPhone 8.1 in core NuGet package (#161)
- Draw legend line with custom pattern (#356)
- iOS pan/zoom stability (#336)
- Xamarin.Forms iOS PlotViewRenderer crash (#458)
- Inaccurate tracker when using LogarithmicAxis (#443)
- Fix reset of transforms in WinForms render context (#489)
- Fix StringFormat for TimeSpanAxis not recognizing f, ff, fff, etc (#330)
- Fix  LineSeries SMOOTH=True will crash WinForms on right click (#499)
- Fix PlotView leak on iOS (#503)
- This PlotModel is already in use by some other PlotView control (#497)
- LegendTextColor not synchronized between wpf.Plot and InternalModel (#548)
- Legend in CandleStickSeries does not scale correctly (#554)
- Fix CodeGenerator exception for types without parameterless ctor (#573)
- Migrate automatic package restore (#557)
- Fix rendering of rotated 'math' text (#569, #448)
- WPF export demo (#568)
- Fixing a double comparison issue causing infinite loop (#587)
- Fix null reference exception when ActualPoints was null rendering a StairStepSeries (#582)
- Background color in the Xamarin.Forms views (#546)
- IsVisible change in Xamarin.Forms.Platform.iOS (#546)
- Rendering math text with syntax error gets stuck in an endless loop (#624)
- Fix issue with MinimumRange not taking Minimum and Maximum values into account (#550)
- Do not set default Controller in PlotView ctor (#436)
- Corrected owner type of Wpf.PathAnnotation dependency properties (#645)
- Fixed partial plot rendering on Xamarin.Android (#649)
- Default controller should not be shared in WPF PlotViews (#682)
- PositionAtZeroCrossing adds zero crossing line at wrong position (#635)
- Implement AreaSeries.ConstantY2 (#662)
- Null reference exception in ScatterSeries{T} actual points (#636)
- Code generation for HighLowItem (#634)
- Axis.MinimumRange did not work correctly (#711)
- FillColor in ErrorColumnSeries (#736)
- XAxisKey and YAxisKey added to Wpf.Annotations (#743)
- Fix HeatMapSeries cannot plot on Universal Windows (#745)
- Set Resolution in WinForms PngExporter (#754)
- Axis should never go into infinite loop (#758)
- Exception in BarSeriesBase (#790)
- Vertical Axes Title Font Bug (#474)
- Support string[] as ItemsSource in CategoryAxis (#825)
- Horizontal RangeColorAxis (#767)
- LogarithmicAxis sometimes places major ticks outside of the axis range (#850)
- LineSeries with smoothing raises exception (#72)
- Exception when legend is outside and plot area is small (#880)
- Axis alignment with MinimumRange (#794)
- Fixed strange number formatting when using LogarithmicAxis with very large or very small Series (#589)
- Fixed LogarithmicAxis to no longer freeze when the axis is reversed (#925)
- Prevent endless loop in LogarithmicAxis (#957)
- Fixed WPF series data not refreshed when not visible (included WPF LiveDemo)
- Fixed bug in selection of plot to display in OxyPlot.GtkSharp ExampleBrowser (#979)
- Fixed non-interpolation of HeatMapSeries in OxyPlot.GtkSharp (#980)
- Fixed axis min/max calc and axis assignment for CandleStick + VolumeSeries (#389)
- Fixed drawing of plot backgrounds in OxyPlot.GtkSharp (#990)

## [0.2014.1.546] - 2014-10-22
### Added
- Support data binding paths ("Point.X") (#210)
- Support for Xamarin.Forms (#204)
- Support for Windows Universal apps (#190)
- Improve TrackerFormatString consistency (#214)
- Support LineColor.BrokenLineColor
- LabelFormatString for ScatterSeries (#12)

### Changed
- Changed tracker format strings arguments (#214)
- Rename OxyPenLineJoin to LineJoin
- Rename LineStyle.Undefined to LineStyle.Automatic

### Fixed
- Improved text rendering for Android and iOS (#209)
- Custom shape outline for PointAnnotation (#174)
- Synchronize Wpf.Axis.MinimumRange (#205)
- TrackerHitResult bug (#198)
- Position of axis when PositionAtZeroCrossing = true (#189)
- Expose ScatterSeries.ActualPoints (#201)
- Add overridable Axis.FormatValueOverride (#181)
- PngExporter text formatting (#170)

[Unreleased]: https://github.com/oxyplot/oxyplot/compare/v2.0.0...HEAD
[2.0.0]: https://github.com/oxyplot/oxyplot/compare/v1.0.0...v2.0.0
[1.0.0]: https://github.com/oxyplot/oxyplot/compare/v0.2014.1.546...v1.0.0
[0.2014.1.546]: https://github.com/oxyplot/oxyplot/compare/v0.0.1...v0.2014.1.546<|MERGE_RESOLUTION|>--- conflicted
+++ resolved
@@ -14,11 +14,8 @@
 - EdgeRenderingMode property to PlotElement, allowing customization of the way edges are treated by the renderer (#1428, #1358, #1077, #843, #145)
 - Color palettes Viridis, Plasma, Magma, Inferno and Cividis (#1505)
 - Renderer based on SkiaSharp, including exporters for PNG, JPEG, PDF and SVG (#1509)
-<<<<<<< HEAD
 - Example for Issue #1524: HitTracker IndexOutOfRangeException with HeatMapSeries
-=======
 - Text shaping support to SkiaRenderContext (#1520)
->>>>>>> d559f999
 
 ### Changed
 - Legends model (#644)
