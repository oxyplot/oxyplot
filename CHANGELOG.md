--- conflicted
+++ resolved
@@ -47,11 +47,8 @@
 - CategoryAxis.ItemsSource without BarSeries (#1847)
 - Histogram now rendering properly when using logarithmic Y axis (#740) 
 - Fix ExampleLibrary build errors in certain code pages (#1890)
-<<<<<<< HEAD
 - LineBarSeries now rendering properly when using logarithmic scale (#740)
-=======
 - Fix for double.Epsilon zero check that fails on some architectures (#1924)
->>>>>>> a32be6e2
 
 ## [2.1.0] - 2021-10-02
 
