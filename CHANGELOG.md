# Change Log
All notable changes to this project will be documented in this file.

## Unreleased

### Added
<<<<<<< HEAD
- Example to Show/Hide Legend (#1470)
=======
- Example of BarSeries stacked and with labels (#1979)
- Example of issue with AreaSeries tracker (#1982)
>>>>>>> c025d31f

### Changed

### Removed
- Support for .NET Framework 4.0 and 4.5 (#1839)

### Fixed
- Placement of BarSeries labels when stacked (#1979)
- SystemInvalidException in LineSeries when only Double.Nan values are added (#1991)
- Issue with tracking AreaSeries with monotonic data points (#1982)

## [2.1.2] - 2022-12-03

### Added
- Add LineThickness property to TrackerControl (#1831)
- Add properties for `MinimumSegmentLength` to series and annotations (#1853)
- Add fractal examples for PolygonAnnotation and PolylineAnnotations (#1853)
- Add `AxisPreference` to `PlotManipulator`
- Add MinimumMajorIntervalCount and MaximumMajorIntervalCount Axis Properties (#24)
- Add VisualStudioToolsManifest.xml to add components to the Visual Studio Designer toolbox (#1446)

### Changed
- Change default `MinimumSegmentLength` to `2` and remove limits for series and annotations with simple geometry (#1853)
- Improve performance of `StairStepSeries`, particularly when zoomed in and X is monotonic or when consecutive points have equal Y components
- `StairStepSeries` renders a horizontal line when a point with a valid X component and invalid Y component follows a valid point

### Removed

### Fixed
- WPF - OxyPlot doesn't render inside a Popup (#1796)
- Odd behavior of zooming of Logarithmic axis in Cartesian plot (#1825)
- SkiaSharp.WPF - OxyPlot doesn't render inside an ElementHost (#1800)
- NullReference in SkiaSharp WPF renderer if UIElement has no PresentationSource  (#1798)
- WPF DPI Regression (#1799)
- Code generation for escape sequences in strings (#1824)
- Axes not always honoring AbsoluteMinimum/AbsoluteMaximum and/or MinimumRange/MaximumRange properties (#1812)
- WindowsForms tracker no longer clipping outside PlotView boundaries (#1863)
- CategoryAxis.ItemsSource without BarSeries (#1847)
- Histogram now rendering properly when using logarithmic Y axis (#740) 
- Fix ExampleLibrary build errors in certain code pages (#1890)
- Fix for double.Epsilon zero check that fails on some architectures (#1924)

## [2.1.0] - 2021-10-02

### Added
- Made Legend Items clickable to toggle series visibility (#644)
- Added properties LegendKey and SeriesGroupName to Series, allowing grouping series between multiple legends and/or within same legend (#644)
- OxyPlot.ImageSharp (#1188)
- WPF ExampleBrowser can display transposed versions of examples (#1402)
- Support for transposable Annotations (#1417)
- Support for NET40 (#1452)
- Support for high DPI for WPF (#149)
- EdgeRenderingMode property to PlotElement, allowing customization of the way edges are treated by the renderer (#1428, #1358, #1077, #843, #145)
- Color palettes Viridis, Plasma, Magma, Inferno and Cividis (#1505)
- Renderer based on SkiaSharp, including exporters for PNG, JPEG, PDF and SVG (#1509)
- Example for Issue #1524: HitTracker IndexOutOfRangeException with HeatMapSeries
- Text shaping support to SkiaRenderContext (#1520)
- PlotView based on SkiaRenderContext (OxyPlot.SkiaSharp.Wpf) (#1515)
- DrawImage support to OxyPlot.ImageSharp (#1530)
- Dpi support to OxyPlot.ImageSharp (#1530)
- Dash support to OxyPlot.ImageSharp
- Clipping support to OxyPlot.ImageSharp
- JpegExporter for OxyPlot.ImageSharp
- Multi-line aligned text rendering example
- WindowsForms ExampleBrowser can display transposed versions of examples (#1535)
- Example for Issue #1545 showing the use of different line endings
- Support for unix line endings in OxyPlot.ImageSharp, OxyPlot.Svg, and OxyPlot.Pdf (#1545)
- Multi-Line Text support to SkiaRenderContext (#1538)
- Added title clipping to PlotModel (#1510)
- Added LabelStep and LabelSpacing to contour series (#1511)
- Example for Issue #1481 showing text rendering with emoji
- Native Clipping for OxyPlot.SvgRenderContext (#1564)
- Examples of full plot area polar plots with non-zero minimums (#1586)
- Read-Only collection interfaces for .NET 4.0 (#1600)
- Add PlotModel.AssignColorsToInvisibleSeries property to control whether invisible series are included or skipped when assigning automatic colors (#1599)
- Overlapping bar series (#1265)
- `AxisPosition.All` for axes which need a margin on all sides of the plot area (#1574)
- IRenderContext.ClipCount property (#1593)
- Additional parameters for HistogramSeries LabelFormatString
- Absolute screen-space axis margins (#1569)
- netstandard2.0 TargetFramework (#1668)
- Add a PlotView.TextMeasurementMethod property to allow using the much faster GlyphTypeface based measurement at runtime (#1673)
- OxyPlot.Wpf.XamlRenderContext - this doesn't use StreamGeometry and can be used for rendering to XAML (#1673)
- SkiaRenderContext.MiterLimit property (#1690)
- Example for Issue #1685 showing spurious lines in the ContourSeries
- Example for Issue #1716 showing poor tick spacing on DateTimeAxis with interval types of Weeks or Years
- Example for label placement on BarSeries with non-zero BaseValue (#1726)
- ExtrapolationLineSeries as described in #1740 to allow to display pre-defined intervals of a line series with a different style than the rest.
- Added DataRange, unit tests and examples as support for ExtrapolationLineSeries.
- Add control over how far from the series the tracker fires (#1736)
- Add option to check distance for result between data points (#1736)
- Legend.AllowUseFullExtent property to control whether legends should be able to use the full extent of the plot (#1743)
- Legend.ShowInvisibleSeries property to control whether invisible series should be shown on the legend (#1730)
- OxyPlot.SkiaSharp.Wpf PlotView support for simple render transforms (#1785)

### Changed
- Legends model (#644)
- Default behaviour is now plot without Legend (#644)
- Moved WPF Plot component to Oxyplot.Contrib.Wpf (#1399)
- ErrorColumnSeries changed to ErrorBarSeries, also works in transposed mode (#1402)
- Moved reporting functionality to separate projects (#1403)
- Moved reporting functionality to oxyplot-reporting repository (#1403)
- Change IPlotModel.Render to take an OxyRect (#1425)
- Merge UIElement and SelectableElement into Element (#1426)
- Upgrade to .NET Core 3.1 (#1488)
- DrawRectangle(...), DrawLine(...), DrawEllipse(...), DrawPolygon(...) and related overloads in IRenderContext and related extensions in RenderingExtensions now require an EdgeRenderingMode
- Default color palette for LinearColorAxis from Jet to Viridis (#1505)
- Extract most of the functionality from OxyPlot.Wpf into OxyPlot.Wpf.Shared to allow code sharing with other WPF PlotViews (#1515)
- WPF ExampleBrowser can switch between Canvas and SkiaSharp renderers (#1515)
- OxyPlot.ImageSharp now targets .NET Standard 1.3 (#1530)
- SkiaRenderContext does not apply pixel snapping when rendering to vector graphic (#1539)
- Mark OxyPlot.PdfExporter and OxyPlot.Pdf.PdfExporter as obsolete (#1527)
- Replace Axis.DesiredSize by Axis.DesiredMargin, change signature of Axis.Measure(...) (#453)
- Axis renderers now render all ticks they are provided (#1580)
- Auto margins don't reserve space for axis labels if axis range is fixed (#1577)
- CategoryAxis should not contain rendering information about BarSeries (#741)
- CategorizedSeries changed to BarSeriesBase<T> (#741)
- System.Drawing.Common references updated to 4.7.0 (#1608)
- Invisible series are assigned automatic colors by default, configurable with PlotModel.AssignColorsToInvisibleSeries property that defaults to true (#1599)
- StemSeries, AreaSeries, TwoColorAreaSeries, and StairStepSeries use `ActualMarkerColor` (#1630)
- Axes with `AxisPosition.None` make no contribution to margins (#1574)
- `AngleAxis` has position `AxisPosition.All` by default (#1574)
- Clipping API changed from SetClip(...) and ResetClip() to PushClip(...) and PopClip() (#1593)
- Remove TileMapAnnotation examples from automated testing (#1667)
- Optimize clipping calls (#1661)
- Mark CandleStickAndVolumeSeries as obsolete (#1661)
- Implement StreamGeometry-based implementations of DrawEllipses, DrawLine, DrawLineSegments and DrawRectangle(s) which improves the rendering speed on WPF (#1673)
- Change algorithm of ContourSeries.JoinContourSegments(). This should improve performance in most cases, but will cause labels to appear in different spots than before (#1685)
- Updated Series.cd with ExtrapolationLineSeries and removed classes that do not exist anymore

### Removed
- Remove PlotModel.Legends (#644)
- ColumnSeries - functionality is replaced by transposed BarSeries (#1402)
- Copy to text report Ctrl+Alt+R (#1403)
- Remove exporter Background properties (#1409)
- Remove OxyThickness Width and Height properties (#1429)
- RenderingExtensions.DrawRectangleAsPolygon(...) extension methods. IRenderContext.DrawRectangle(...) with an appropriate EdgeRenderingMode can be used instead.
- SkiaSharp.PdfExporter.Dpi property (#1591)
- Axis.UpdateFromSeries(...) and Series.UpdateValidData() (#741)
- Support for IRenderContext implementations without native clipping (#1593)
- CohenSutherlandClipping and SutherlandHodgmanClipping (#1593)
- DrawClippedXxx(...) extensions in RenderingExtensions (#1661)
- PathAnnotation.ClipText property - text is now always clipped (#1661)
- CanvasRenderContext.UseStreamGeometry property - this functionality is replaced by the new XamlRenderContext (#1673)

### Fixed
- Legend font size is not affected by DefaultFontSize (#1396)
- ErrorBarSeries, IntervalBarSeries and TornadoBarSeries work correctly in transposed mode (#1402)
- Exception when rendering polygon with no points (#1410)
- Custom tracker strings can cause exception in histogram chart (#1455)
- OxyPlot.WindowsForms package description (#1457)
- NullReference in VolumeSeries if no data in Items list (#1491)
- Possible out-of-bounds exception in HeatMapSeries HitTest (#1524)
- WPF CanvasRenderContext draws ellipses too small by half stroke thickness (#1537)
- Text measurement and rendering in OxyPlot.ImageSharp
- ExampleLibrary reporting annotation-only PlotModels as transposable (#1544)
- Auto plot margin not taking width of labels into account (#453)
- WPF PlotView still focusable when Focusable is false (#1440)
- Disposing a SkiaRenderContext can mess up fonts from another SkiaRenderContext instance (#1573)
- Display of ampersands in OxyPlot.WindowsForms Tracker (#1585)
- Full Plotarea Polar plot rendering with non-zero minimum values (#1586)
- Auto margins are set incorrectly if Axis.TitleFontSize is set to non-default value (related to #1577)
- Incomplete rendering of AreaSeries in some situations (#1512)
- ColumnSeries / BarSeries not working with more than one value-axis (#729)
- OxyPlot.SkiaSharp.SvgExporter plot background color (#1619)
- MinimumPadding incorrect when MaximumPadding is non-zero (#1625)
- Don't clip zerocrossing axis lines within plot bounds (#1441)
- Incorrect margins when using Color Axes with AxisPosition.None (#1574)
- OpenStreetMap example (#1642)
- Incorrect clipping in TwoColorAreaSeries (#1678)
- ScreenMin and ScreenMax on Horizontal and Vertical Axes depends on plot bounds (#1652)
- Windows Forms clipping last line of measured text (#1659)
- Inconsistent Zooming behaviour (#1648)
- ContourSeries produce fake connections (#1685)
- Zero-crossing axis bounds (#1708)
- Incorrect label placement on BarSeries with non-zero BaseValue (#1726)
- LineAnnotation Text Placement on Reversed Axes (#1741)
- Image opacity in WinForms and Core Drawing (#1766)
- Fix specified Visual is not an ancestor of this Visual issue in WPF rendering (#1787)

## [2.0.0] - 2019-10-19
### Added 
- WindowsForms and Wpf support .NET Core 3.0 (#1331)
- PngExporter based on System.Common.Drawing (.NET Core) (#1263)
- New polar plot axes filling the full plot area (#1056)
- Support for three colors in histogram series (#1305)
- Command to copy plot to the clipboard in Windows Forms (Ctrl-C) (#1297)
- New `InterpolationAlgorithm` property in LineSeries and PolylineAnnotation (#494)
- Catmull-Rom spline interpolation algorithms (#494)
- FontSize, FontWeight and FontFamily on Wpf.TextAnnotation (#1023)
- RectangleSeries (#1060)
- InvalidNumberColor on Wpf.LinearColorAxis (#1087)
- ContinuousHistogramSeries (#1145)
- Multiline text support for PortableDocumentFont (#1146)
- Workaround for text vertical alignment in SVG Export to accomodate viewers which don't support dominant-baseline (#459, #1198)
- Support for transposed (X and Y axis switched) plots with XYAxisSeries (#1334)
- Color property on HistogramItem (#1347)
- Count property on HistogramSeries (#1347)
- Bug in HistogramHelpers.Collect when using out-of-order bin breaks (#1476)

### Changed
- OxyPlot.Core changed to target netstandard 1.0 and net45 (#946, #1147)
- OxyPlot.ExampleLibrary changed to target netstandard 1.0 and net45 (#946, #1147)
- OxyPlot.Wpf, OxyPlot.WindowsForms, OxyPlot.Pdf changed to target net45 (#946)
- Place label below negative ColumnSeries (#1119)
- Use PackageReference instead of packages.config
- Migrated NUnit v2 to v3 and added test adapter
- TrackerControl reuses existing ContentControl when a new hit tracker result uses the same template as the currently shown tracker (#1281)
- Overhaul HistogramHelpers (#1345)
- OxyPlot.Windows (UWP) moved to oxyplot-uwp repository (#1378)
- Make the PngExporters consistent (#1390)
- Silverlight project moved to separate repository (#1049)
- WP8 project moved to separate repository (#1050)
- Windows8 project moved to separate repository (#1103)
- Avalonia project moved to separate repository
- Xamarin projects moved to separate repository
- Xwt project moved to separate repository
- GTK# projects moved to separate repository
- SharpDX project moved to separate repository

### Deprecated
- OxyPlot.WP8 package. Use OxyPlot.Windows (UWP) instead (#996)

### Removed
- LabelFontSize property from HistogramSeries (#1309)
- Smooth property from LineSeries and PolylineAnnotation (#494)
- Support for net40 (#960)

### Fixed
- Manipulation when using touch is not working in Windows (#1011)
- Ensure a suitable folder is used when creating a temporary file for PNG export in Oxyplot.GtkSharp (#1034)
- RangeColorAxis is not rendered correctly if the axis is reversed (#1035)
- OxyMouseEvents not caught due to InvalidatePlot() in WPF (#382)
- When Color Property of LineSeries is set Markers are not shown (#937)
- Change from linear to logarithmic axis does not work (#1067)
- OxyPalette.Interpolate() throws exception when paletteSize = 1 (#1068)
- Infinite loop in LineAnnotation (#1029)
- OverflowException when zoomed in on logarithmic axis (#1090)
- ScatterSeries with DateTimeAxis/TimeSpanAxis (#1132)
- Exporting TextAnnotation with TextColor having 255 alpha to SVG produces opaque text (#1160)
- Chart is not updated when top and bottom are not visible (#1219)
- Candle overlap each candle (#623)
- CandleStick is overlapped when item.Open == item.Close in the CandleStickAndVolumeSeries (#1245)
- Out of memory exception and performance issue with Catmull-Rom Spline (#1237)
- Cache and Dispose Brush and Pen objects used by GraphicsRenderContext (#1230)
- Add checks for non-positive StrokeThickess and LineStyle.None in various places (#1312)
- Fixed references to RectangleItem in HistogramSeries
- Fix AxisChangedEventArgs.DeltaMaximum in Axes.Reset (#1306)
- Fixed Tracker for RectangleBarSeries (#1171)
- RectangleSeries doesn't render Labels (related to #1334)
- LineSeries line legend placement with reversed X axis (related to #1334)
- HistogramSeries label placement inconsistent (related to #1334)
- TwoColorLineSeries and ThreeColorLineSeries don't work with reversed Y axis (related to #1334)
- Issue with SVG always containing the xml headers (#1212)
- In WPF, make sure the axes are initalized when the Model is set before the PlotView has been loaded (#1303)
- MinimumSegmentLength not working for LineSeries (#1044)
- rendering issues with MagnitudeAxisFullPlotArea (#1364)
- OxyPlot.Core.Drawing PngExporter background when exporting to stream (#1382)
- Windows Forms clipping last line of rendered text (#1124, #1385)
- Dispose background brush in OxyPlot.Core.Drawing PngExporter (#1392)

## [1.0.0] - 2016-09-11
### Added
- Added OxyPlot.SharpDX.Wpf NuGet package
- Added DirectX 9.1-10.1 feature level support for SharpDX renderer
- Added SharpDX based renderer and WPF control with SharpDX render (#124)
- Added MinimumMajorStep and MinimumMinorStep to Axes.Axis (#816)
- Added support for vertical X axis to HeatMapSeries (#535)
- Added fall-back rectangle rendering to HeatMapSeries (#801)
- Added logarithmic HeatMapSeries support (#802) and example
- Axis.MaximumRange to limit the zoom (#401)
- Added OxyPlot.Mobile NuGet package to combine the mobile platforms into a single package (#362)
- Support for XWT (#295)
- TwoColorAreaSeries (#299)
- Delta values in AxisChangedEventArgs (#276)
- Git source server (added GitLink build step) (#267,#266)
- iOS PlotView ZoomThreshold/AllowPinchPastZero for use with KeepAspectRatioWhenPinching=false (#359)
- CandleStickAndVolumeSeries and VolumeSeries (#377)
- Axis.DesiredSize property (#383)
- WPF wrapper for BoxPlotSeries (#434)
- Capability to display mean value to BoxPlotSeries (#440)
- LinearBarSeries for WPF (#506)
- TitleToolTip in PlotModel (#508)
- TextColor property on WPF Axis (#452)
- ThreeColorLineSeries (#378)
- CI of the Xamarin.Android, Xamarin.iOS and Xamarin.Forms packages (#274)
- PlotModel.LegendLineSpacing (#622)
- Legend rendering for LinearBarSeries (#663)
- LegendMaxHeight property in PlotModel and Wpf.Plot (#668)
- Support for a Xamarin Forms UWP project with sample app (#697)
- ListBuilder for building lists by reflection (#705)
- F# example (#699)
- Support for discontinuities in AreaSeries (#215)
- Support for Windows Universal 10.0 apps (#615)
- Support Unicode in OxyPlot.Pdf (#789)
- TouchTrackerManipulator (#787)
- Extracted visible window search code from CandleStickSeries and made a generic version in XYSeries. Used it to optimize AreaSeries performance. (#834)
- Optimized rendering performance of RectangleBarSeries (#834).
- PdfExporter implementing IExporter (#845)
- Color minor and major ticks differently (#417)
- Support for PieSeries in OxyPlot.Wpf (#878)
- Filter in example browser (#118)
- Support for tooltips on WPF annotations
- Support for tracker in OxyPlot.GtkSharp
- Improve tracker style (Windows Forms) (#106)
- Font rendering in OxyPlot.GtkSharp improved by using Pango (#972)
- Improved LineSeries performance (#834)
- Fixed bug causing axes titles to not display in OxyPlot.GtkSharp (#989)

### Changed
- Fixed closing file stream for PdfReportWriter when PdfReportWriter is closed or disposed of. (#892)
- Renamed OxyPlot.WindowsUniversal to OxyPlot.Windows (#242)
- Changed OxyPlot.Xamarin.Forms to require OxyPlot.Mobile dependency instead of each separate NuGet. (#362)
- Renamed OxyPlot.XamarinIOS to OxyPlot.MonoTouch (#327)
- Renamed OxyPlot.XamarinAndroid to OxyPlot.Xamarin.Android (#327)
- Renamed OxyPlot.XamarinForms to OxyPlot.Xamarin.Forms (#327)
- Renamed OxyPlot.XamarinForms.iOS to OxyPlot.Xamarin.Forms.Platform.iOS (#327)
- Renamed OxyPlot.XamarinFormsIOS to OxyPlot.Xamarin.Forms.Platform.iOS.Classic (#327)
- Renamed OxyPlot.XamarinFormsAndroid to OxyPlot.Xamarin.Forms.Platform.Android (#327)
- Renamed OxyPlot.XamarinFormsWinPhone to OxyPlot.Xamarin.Forms.Platform.WP8 (#327)
- Changed OxyPlot.Xamarin.Android target to Android level 10 (#223)
- Separated WPF Plot and PlotView (#252, #239)
- Current CandleStickSeries renamed to OldCandleStickSeries, replaced by a faster implementation (#369)
- Invalidate plot when ItemsSource contents change (INotifyCollectionChanged) on WPF only (#406)
- Xamarin.Forms references updated to 1.5.0.6447 (#293, #439)
- Change OxyPlot.Xamarin.Forms.Platform.Android target to Android level 15 (#439)
- Changed OxyPlot.Xamarin.Forms to portable Profile259 (#439)
- PlotController should not intercept input per default (#446)
- Changed DefaultTrackerFormatString for BoxPlotSeries (to include Mean) (#440)
- Changed Constructor of BoxPlotItem (to include Mean) (#440)
- Changed Axis, Annotation and Series Render() method (removed model parameter)
- Changed PCL project to profile 259, SL5 is separate now (#115)
- Extracted CreateReport() and CreateTextReport() from PlotModel (#517)
- Renamed GetLastUpdateException to GetLastPlotException and added the ability to see render exceptions(#543)
- Move TileMapAnnotation class to example library (#567)
- Change to semantic versioning (#595)
- Change GTKSharp3 project to x86 (#599)
- Change OxyPlot.Xamarin.Android to API Level 15 (#614)
- Add Xamarin.Forms renderer initialization to PlotViewRenderer (#632)
- Marked OxyPlot.Xamarin.Forms.Platform.*.Forms.Init() obsolete (#632)
- Throw exception if Xamarin.Forms renderer is not 'initialized' (#492)
- Make numeric values of DateTimeAxis compatible with ToOADate (#660)
- Make struct types immutable (#692)
- Implement IEquatable<T> for struct types (#692)
- BoxPlotItem changed to reference type (#692)
- Move Xamarin projects to new repository (#777)
- Remove CandleStickSeries.Append (#826)
- Change MinorInterval calculation, add unit test (#133)
- Rewrite LogarithmicAxis tick calculation (#820)
- Change Axis methods to protected virtual (#837)
- Move CalculateMinorInterval and CreateTickValues to AxisUtilities (#837)
- Change default number format to "g6" in Axis base class (#841)
- Push packages to myget.org (#847)
- Change the default format string to `null` for TimeSpanAxis and DateTimeAxis (#951)

### Removed
- StyleCop tasks (#556)
- OxyPlot.Metro project (superseded by OxyPlot.WindowsUniversal) (#241)
- PlotModel.ToSvg method. Use the SvgExporter instead. (#347)
- Constructors with parameters, use default constructors instead. (#347)
- Axis.ShowMinorTicks property, use MinorTickSize = 0 instead (#347)
- ManipulatorBase.GetCursorType method (#447)
- Model.GetElements() method
- Remove SL4 support (#115)
- Remove NET35 support (#115)
- PlotElement.Format method, use StringHelper.Format instead
- EnumerableExtensions.Reverse removed (#677)
- ListFiller (#705)

### Fixed
- Added check to LineAnnotation.GetScreenPoints to check if ActualMaximumX==ActualMinimumX for non-curved lines. (#1029)
- Incorrect placment of axis title of axes with AxisDistance (#1065)
- SharpDX control not being rendered when loaded
- SharpDX out of viewport scrolling.
- Multiple mouse clicks not being reported in OxyPlot.GtkSharp (#854)
- StemSeries Tracking to allow tracking on tiny stems (#809)
- Fixed PDFRenderContext text alignment issues for rotated text (#723)
- HeatMapSeries.GetValue returns NaN instead of calculating a wrong value in proximity to NaN (#256)
- Tracker position is wrong when PlotView is offset from origin (#455)
- CategoryAxis should use StringFormat (#415)
- Fixed the dependency of OxyPlot.Xamarin.Forms NuGet (#370)
- Add default ctor for Xamarin.Forms iOS renderer (#348)
- Windows Phone cursor exception (#345)
- Bar/ColumSeries tracker format string bug (#333)
- Fix exception for default tracker format strings (#265)
- Fix center-aligned legends (#79)
- Fix Markdown links to tag comparison URL with footnote-style links
- WPF dispatcher issue (#311, #309)
- Custom colors for scatters (#307)
- Rotated axis labels (#303,#301)
- Floating point error on axis labels (#289, #227)
- Performance of CandleStickSeries (#290)
- Tracker text for StairStepSeries (#263)
- XamarinForms/iOS view not updating when model is changed (#262)
- Improved WPF rendering performance (#260, #259)
- Null reference with MVVM binding (#255)
- WPF PngExporter background (#234)
- XamlExporter background (#233)
- .NET 3.5 build (#229)
- Support WinPhone 8.1 in core NuGet package (#161)
- Draw legend line with custom pattern (#356)
- iOS pan/zoom stability (#336)
- Xamarin.Forms iOS PlotViewRenderer crash (#458)
- Inaccurate tracker when using LogarithmicAxis (#443)
- Fix reset of transforms in WinForms render context (#489)
- Fix StringFormat for TimeSpanAxis not recognizing f, ff, fff, etc (#330)
- Fix  LineSeries SMOOTH=True will crash WinForms on right click (#499)
- Fix PlotView leak on iOS (#503)
- This PlotModel is already in use by some other PlotView control (#497)
- LegendTextColor not synchronized between wpf.Plot and InternalModel (#548)
- Legend in CandleStickSeries does not scale correctly (#554)
- Fix CodeGenerator exception for types without parameterless ctor (#573)
- Migrate automatic package restore (#557)
- Fix rendering of rotated 'math' text (#569, #448)
- WPF export demo (#568)
- Fixing a double comparison issue causing infinite loop (#587)
- Fix null reference exception when ActualPoints was null rendering a StairStepSeries (#582)
- Background color in the Xamarin.Forms views (#546)
- IsVisible change in Xamarin.Forms.Platform.iOS (#546)
- Rendering math text with syntax error gets stuck in an endless loop (#624)
- Fix issue with MinimumRange not taking Minimum and Maximum values into account (#550)
- Do not set default Controller in PlotView ctor (#436)
- Corrected owner type of Wpf.PathAnnotation dependency properties (#645)
- Fixed partial plot rendering on Xamarin.Android (#649)
- Default controller should not be shared in WPF PlotViews (#682)
- PositionAtZeroCrossing adds zero crossing line at wrong position (#635)
- Implement AreaSeries.ConstantY2 (#662)
- Null reference exception in ScatterSeries{T} actual points (#636)
- Code generation for HighLowItem (#634)
- Axis.MinimumRange did not work correctly (#711)
- FillColor in ErrorColumnSeries (#736)
- XAxisKey and YAxisKey added to Wpf.Annotations (#743)
- Fix HeatMapSeries cannot plot on Universal Windows (#745)
- Set Resolution in WinForms PngExporter (#754)
- Axis should never go into infinite loop (#758)
- Exception in BarSeriesBase (#790)
- Vertical Axes Title Font Bug (#474)
- Support string[] as ItemsSource in CategoryAxis (#825)
- Horizontal RangeColorAxis (#767)
- LogarithmicAxis sometimes places major ticks outside of the axis range (#850)
- LineSeries with smoothing raises exception (#72)
- Exception when legend is outside and plot area is small (#880)
- Axis alignment with MinimumRange (#794)
- Fixed strange number formatting when using LogarithmicAxis with very large or very small Series (#589)
- Fixed LogarithmicAxis to no longer freeze when the axis is reversed (#925)
- Prevent endless loop in LogarithmicAxis (#957)
- Fixed WPF series data not refreshed when not visible (included WPF LiveDemo)
- Fixed bug in selection of plot to display in OxyPlot.GtkSharp ExampleBrowser (#979)
- Fixed non-interpolation of HeatMapSeries in OxyPlot.GtkSharp (#980)
- Fixed axis min/max calc and axis assignment for CandleStick + VolumeSeries (#389)
- Fixed drawing of plot backgrounds in OxyPlot.GtkSharp (#990)

## [0.2014.1.546] - 2014-10-22
### Added
- Support data binding paths ("Point.X") (#210)
- Support for Xamarin.Forms (#204)
- Support for Windows Universal apps (#190)
- Improve TrackerFormatString consistency (#214)
- Support LineColor.BrokenLineColor
- LabelFormatString for ScatterSeries (#12)

### Changed
- Changed tracker format strings arguments (#214)
- Rename OxyPenLineJoin to LineJoin
- Rename LineStyle.Undefined to LineStyle.Automatic

### Fixed
- Improved text rendering for Android and iOS (#209)
- Custom shape outline for PointAnnotation (#174)
- Synchronize Wpf.Axis.MinimumRange (#205)
- TrackerHitResult bug (#198)
- Position of axis when PositionAtZeroCrossing = true (#189)
- Expose ScatterSeries.ActualPoints (#201)
- Add overridable Axis.FormatValueOverride (#181)
- PngExporter text formatting (#170)

[Unreleased]: https://github.com/oxyplot/oxyplot/compare/v2.1.0...HEAD
[2.1.0]: https://github.com/oxyplot/oxyplot/compare/v2.0.0...v2.1.0
[2.0.0]: https://github.com/oxyplot/oxyplot/compare/v1.0.0...v2.0.0
[1.0.0]: https://github.com/oxyplot/oxyplot/compare/v0.2014.1.546...v1.0.0
[0.2014.1.546]: https://github.com/oxyplot/oxyplot/compare/v0.0.1...v0.2014.1.546<|MERGE_RESOLUTION|>--- conflicted
+++ resolved
@@ -4,12 +4,9 @@
 ## Unreleased
 
 ### Added
-<<<<<<< HEAD
 - Example to Show/Hide Legend (#1470)
-=======
 - Example of BarSeries stacked and with labels (#1979)
 - Example of issue with AreaSeries tracker (#1982)
->>>>>>> c025d31f
 
 ### Changed
 
