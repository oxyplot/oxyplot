--- conflicted
+++ resolved
@@ -11,11 +11,8 @@
 
 ### Fixed
 - WPF - OxyPlot doesn't render inside a Popup (#1796)
-<<<<<<< HEAD
 - SkiaSharp.WPF - OxyPlot doesn't render inside an ElementHost (#1800)
-=======
 - NullReference in SkiaSharp WPF renderer if UIElement has no PresentationSource  (#1798)
->>>>>>> 994e8d3b
 
 ## [2.1.0] - 2021-10-02
 
