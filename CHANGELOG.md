# Change Log
All notable changes to this project will be documented in this file.

## [Unreleased]
### Added
- Created a new OxyPlot.Mobile NuGet package to combine the mobile platforms into a single package. (#362)
- Support for XWT (#295)
- TwoColorAreaSeries (#299)
- Delta values in AxisChangedEventArgs (#276)
- Enable Git source server (added GitLink build step) (#267,#266)
- iOS PlotView ZoomThreshold/AllowPinchPastZero for use with KeepAspectRatioWhenPinching=false (#359)
- CandleStickAndVolumeSeries and VolumeSeries (#377)
- Axis.DesiredSize property (#383)
- Added WPF Wrapper for BoxPlot (#434)
- Added capability to display mean value to BoxPlot (#440)
- Added LinearBarSeries for WPF (#506)
- Added TitleToolTip to PlotModel (#508)
- Expose PlotElement's TextColor property on WPF.Axes.Axis (#452)
- ThreeColorLineSeries (#378)

### Changed
- Renamed OxyPlot.WindowsUniversal to OxyPlot.Windows (#242)
- Changed OxyPlot.Xamarin.Forms to require OxyPlot.Mobile dependency instead of each separate NuGet. (#362)
- Renamed OxyPlot.XamarinIOS to OxyPlot.MonoTouch (#327)
- Renamed OxyPlot.XamarinAndroid to OxyPlot.Xamarin.Android (#327)
- Renamed OxyPlot.XamarinForms to OxyPlot.Xamarin.Forms (#327)
- Renamed OxyPlot.XamarinForms.iOS to OxyPlot.Xamarin.Forms.Platform.iOS (#327)
- Renamed OxyPlot.XamarinFormsIOS to OxyPlot.Xamarin.Forms.Platform.iOS.Classic (#327)
- Renamed OxyPlot.XamarinFormsAndroid to OxyPlot.Xamarin.Forms.Platform.Android (#327)
- Renamed OxyPlot.XamarinFormsWinPhone to OxyPlot.Xamarin.Forms.Platform.WP8 (#327)
- Changed OxyPlot.Xamarin.Android target to Android level 10 (#223)
- Separated WPF Plot and PlotView (#252,#239)
- Current CandleStickSeries renamed to OldCandleStickSeries, replaced by a faster implementation (#369)
- Fixed axis min/max calc and axis assignment for CandleStick + VolumeSeries (#389)
- Invalidate plot when ItemsSource contents change (INotifyCollectionChanged) on WPF only (#406)
- Xamarin.Forms references updated to 1.4.2 (#293,#439)
- Change OxyPlot.Xamarin.Forms.Platform.Android target to Android level 15 (#439)
- Changed OxyPlot.Xamarin.Forms to portable Profile259 (#439)
- PlotController should not intercept input per default (#446)
- Changed DefaultTrackerFormatString for BoxPlotSeries (to include Mean) (#440)
- Changed Constructor of BoxPlotItem (to include Mean) (#440)
- Changed Axis, Annotation and Series Render() method (removed model parameter)
- Changed PCL project to profile 259, SL5 is separate now (#115)
- Extracted CreateReport() and CreateTextReport() from PlotModel (#517)
- Renamed GetLastUpdateException to GetLastPlotException and added the ability to see render exceptions(#543)
- Move TileMapAnnotation class to example library (#567)

### Removed
- OxyPlot.Metro project (superseded by OxyPlot.WindowsUniversal) (#241)
- PlotModel.ToSvg method. Use the SvgExporter instead. (#347)
- Constructors with parameters. Use default constructors instead. (#347)
- Axis.ShowMinorTicks property. Use MinorTickSize = 0 instead. (#347)
- ManipulatorBase.GetCursorType method (#447)
- Model.GetElements() method
- Remove SL4 support (#115)
- Remove NET35 support (#115)
- PlotElement.Format method. Use StringHelper.Format instead.

### Fixed
- HeatMapSeries.GetValue returns NaN instead of calculating a wrong value in proximity to NaN (#256)
- Tracker position is wrong when PlotView is offset from origin (#455)
- CategoryAxis should use StringFormat (#415)
- Fixed the dependency of OxyPlot.Xamarin.Forms NuGet (#370)
- Add default ctor for Xamarin.Forms iOS renderer (#348)
- Windows Phone cursor exception (#345)
- Bar/ColumSeries tracker format string bug (#333)
- Fix exception for default tracker format strings (#265)
- Fix center-aligned legends (#79)
- Fix Markdown links to tag comparison URL with footnote-style links.
- WPF dispatcher issue (#311,#309)
- Custom colors for scatters (#307)
- Rotated axis labels (#303,#301)
- Floating point error on axis labels (#289,#227)
- Performance of CandleStickSeries (#290)
- Tracker text for StairStepSeries (#263)
- XamarinForms/iOS view not updating when model is changed (#262)
- Improved WPF rendering performance (#260,#259)
- Null reference with MVVM binding (#255)
- WPF PngExporter background (#234)
- XamlExporter background (#233)
- .NET 3.5 build (#229)
- Support WinPhone 8.1 in core NuGet package (#161)
- Draw legend line with custom pattern (#356)
- iOS pan/zoom stability (#336)
- Xamarin.Forms iOS PlotViewRenderer crash (#458) 
- Inaccurate tracker when using LogarithmicAxis (#443)
- Fix reset of transforms in WinForms render context (#489)
- Fix StringFormat for TimeSpanAxis not recognizing f, ff, fff, etc (#330)
- Fix  LineSeries SMOOTH=True will crash WinForms on right click (#499)
- Fix PlotView leak on iOS (#503)
- This PlotModel is already in use by some other PlotView control (#497)
- LegendTextColor not synchronized between wpf.Plot and InternalModel (#548)
- Legend in CandleStickSeries does not scale correctly (#554)
- Fix CodeGenerator exception for types without parameterless ctor (#573)
- Migrate automatic package restore (#557)
- Fix rendering of rotated 'math' text (#569, #448)
<<<<<<< HEAD
- Fix null reference exception when ActualPoints was null rendering a StairStepSeries (#582) 
=======
- Fix null reference exception on StairStepSeries render method.
>>>>>>> 7105efc6

## [2014.1.546] - 2014-10-22
### Added
- Support data binding paths ("Point.X") (#210)
- Support for Xamarin.Forms (#204)
- Support for Windows Universal apps (#190)
- Improve TrackerFormatString consistency (#214)
- Support LineColor.BrokenLineColor
- LabelFormatString for ScatterSeries (#12)

### Changed
- Changed tracker format strings arguments (#214)
- Rename OxyPenLineJoin to LineJoin
- Rename LineStyle.Undefined to LineStyle.Automatic

### Fixed
- Improved text rendering for Android and iOS (#209)
- Custom shape outline for PointAnnotation (#174)
- Synchronize Wpf.Axis.MinimumRange (#205)
- TrackerHitResult bug (#198)
- Position of axis when PositionAtZeroCrossing = true (#189)
- Expose ScatterSeries.ActualPoints (#201)
- Add overridable Axis.FormatValueOverride (#181)
- PngExporter text formatting (#170)

[Unreleased]: https://github.com/oxyplot/oxyplot/compare/v2014.1.546...HEAD
[2014.1.546]: https://github.com/oxyplot/oxyplot/compare/v2014.1.319...v2014.1.546<|MERGE_RESOLUTION|>--- conflicted
+++ resolved
@@ -94,11 +94,7 @@
 - Fix CodeGenerator exception for types without parameterless ctor (#573)
 - Migrate automatic package restore (#557)
 - Fix rendering of rotated 'math' text (#569, #448)
-<<<<<<< HEAD
-- Fix null reference exception when ActualPoints was null rendering a StairStepSeries (#582) 
-=======
-- Fix null reference exception on StairStepSeries render method.
->>>>>>> 7105efc6
+- Fix null reference exception when ActualPoints was null rendering a StairStepSeries (#582)
 
 ## [2014.1.546] - 2014-10-22
 ### Added
