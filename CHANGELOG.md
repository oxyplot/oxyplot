# Change Log
All notable changes to this project will be documented in this file.

## Unreleased

### Added
- Example to Show/Hide Legend (#1470)
- Example of BarSeries stacked and with labels (#1979)
- Example of issue with AreaSeries tracker (#1982)
<<<<<<< HEAD
- Add example for CategoryAxis with custom MajorStep and uncentered ticks (#1971)
=======
- BarSeries.LabelAngle property (#1870)
>>>>>>> 52ad0aa8

### Changed

### Removed
- Support for .NET Framework 4.0 and 4.5 (#1839)

### Fixed
- Placement of BarSeries labels when stacked (#1979)
- SystemInvalidException in LineSeries when only Double.Nan values are added (#1991)
- Issue with tracking AreaSeries with monotonic data points (#1982)
- HitTest when IsLegendVisible is false (#1975)
- Font weight not being applied in ImageSharp (#2006)

## [2.1.2] - 2022-12-03

### Added
- Add LineThickness property to TrackerControl (#1831)
- Add properties for `MinimumSegmentLength` to series and annotations (#1853)
- Add fractal examples for PolygonAnnotation and PolylineAnnotations (#1853)
- Add `AxisPreference` to `PlotManipulator`
- Add MinimumMajorIntervalCount and MaximumMajorIntervalCount Axis Properties (#24)
- Add VisualStudioToolsManifest.xml to add components to the Visual Studio Designer toolbox (#1446)

### Changed
- Change default `MinimumSegmentLength` to `2` and remove limits for series and annotations with simple geometry (#1853)
- Improve performance of `StairStepSeries`, particularly when zoomed in and X is monotonic or when consecutive points have equal Y components
- `StairStepSeries` renders a horizontal line when a point with a valid X component and invalid Y component follows a valid point

### Removed

### Fixed
- WPF - OxyPlot doesn't render inside a Popup (#1796)
- Odd behavior of zooming of Logarithmic axis in Cartesian plot (#1825)
- SkiaSharp.WPF - OxyPlot doesn't render inside an ElementHost (#1800)
- NullReference in SkiaSharp WPF renderer if UIElement has no PresentationSource  (#1798)
- WPF DPI Regression (#1799)
- Code generation for escape sequences in strings (#1824)
- Axes not always honoring AbsoluteMinimum/AbsoluteMaximum and/or MinimumRange/MaximumRange properties (#1812)
- WindowsForms tracker no longer clipping outside PlotView boundaries (#1863)
- CategoryAxis.ItemsSource without BarSeries (#1847)
- Histogram now rendering properly when using logarithmic Y axis (#740) 
- Fix ExampleLibrary build errors in certain code pages (#1890)
- LineBarSeries now rendering properly when using logarithmic scale (#740)
- Fix for double.Epsilon zero check that fails on some architectures (#1924)

## [2.1.0] - 2021-10-02

### Added
- Made Legend Items clickable to toggle series visibility (#644)
- Added properties LegendKey and SeriesGroupName to Series, allowing grouping series between multiple legends and/or within same legend (#644)
- OxyPlot.ImageSharp (#1188)
- WPF ExampleBrowser can display transposed versions of examples (#1402)
- Support for transposable Annotations (#1417)
- Support for NET40 (#1452)
- Support for high DPI for WPF (#149)
- EdgeRenderingMode property to PlotElement, allowing customization of the way edges are treated by the renderer (#1428, #1358, #1077, #843, #145)
- Color palettes Viridis, Plasma, Magma, Inferno and Cividis (#1505)
- Renderer based on SkiaSharp, including exporters for PNG, JPEG, PDF and SVG (#1509)
- Example for Issue #1524: HitTracker IndexOutOfRangeException with HeatMapSeries
- Text shaping support to SkiaRenderContext (#1520)
- PlotView based on SkiaRenderContext (OxyPlot.SkiaSharp.Wpf) (#1515)
- DrawImage support to OxyPlot.ImageSharp (#1530)
- Dpi support to OxyPlot.ImageSharp (#1530)
- Dash support to OxyPlot.ImageSharp
- Clipping support to OxyPlot.ImageSharp
- JpegExporter for OxyPlot.ImageSharp
- Multi-line aligned text rendering example
- WindowsForms ExampleBrowser can display transposed versions of examples (#1535)
- Example for Issue #1545 showing the use of different line endings
- Support for unix line endings in OxyPlot.ImageSharp, OxyPlot.Svg, and OxyPlot.Pdf (#1545)
- Multi-Line Text support to SkiaRenderContext (#1538)
- Added title clipping to PlotModel (#1510)
- Added LabelStep and LabelSpacing to contour series (#1511)
- Example for Issue #1481 showing text rendering with emoji
- Native Clipping for OxyPlot.SvgRenderContext (#1564)
- Examples of full plot area polar plots with non-zero minimums (#1586)
- Read-Only collection interfaces for .NET 4.0 (#1600)
- Add PlotModel.AssignColorsToInvisibleSeries property to control whether invisible series are included or skipped when assigning automatic colors (#1599)
- Overlapping bar series (#1265)
- `AxisPosition.All` for axes which need a margin on all sides of the plot area (#1574)
- IRenderContext.ClipCount property (#1593)
- Additional parameters for HistogramSeries LabelFormatString
- Absolute screen-space axis margins (#1569)
- netstandard2.0 TargetFramework (#1668)
- Add a PlotView.TextMeasurementMethod property to allow using the much faster GlyphTypeface based measurement at runtime (#1673)
- OxyPlot.Wpf.XamlRenderContext - this doesn't use StreamGeometry and can be used for rendering to XAML (#1673)
- SkiaRenderContext.MiterLimit property (#1690)
- Example for Issue #1685 showing spurious lines in the ContourSeries
- Example for Issue #1716 showing poor tick spacing on DateTimeAxis with interval types of Weeks or Years
- Example for label placement on BarSeries with non-zero BaseValue (#1726)
- ExtrapolationLineSeries as described in #1740 to allow to display pre-defined intervals of a line series with a different style than the rest.
- Added DataRange, unit tests and examples as support for ExtrapolationLineSeries.
- Add control over how far from the series the tracker fires (#1736)
- Add option to check distance for result between data points (#1736)
- Legend.AllowUseFullExtent property to control whether legends should be able to use the full extent of the plot (#1743)
- Legend.ShowInvisibleSeries property to control whether invisible series should be shown on the legend (#1730)
- OxyPlot.SkiaSharp.Wpf PlotView support for simple render transforms (#1785)

### Changed
- Legends model (#644)
- Default behaviour is now plot without Legend (#644)
- Moved WPF Plot component to Oxyplot.Contrib.Wpf (#1399)
- ErrorColumnSeries changed to ErrorBarSeries, also works in transposed mode (#1402)
- Moved reporting functionality to separate projects (#1403)
- Moved reporting functionality to oxyplot-reporting repository (#1403)
- Change IPlotModel.Render to take an OxyRect (#1425)
- Merge UIElement and SelectableElement into Element (#1426)
- Upgrade to .NET Core 3.1 (#1488)
- DrawRectangle(...), DrawLine(...), DrawEllipse(...), DrawPolygon(...) and related overloads in IRenderContext and related extensions in RenderingExtensions now require an EdgeRenderingMode
- Default color palette for LinearColorAxis from Jet to Viridis (#1505)
- Extract most of the functionality from OxyPlot.Wpf into OxyPlot.Wpf.Shared to allow code sharing with other WPF PlotViews (#1515)
- WPF ExampleBrowser can switch between Canvas and SkiaSharp renderers (#1515)
- OxyPlot.ImageSharp now targets .NET Standard 1.3 (#1530)
- SkiaRenderContext does not apply pixel snapping when rendering to vector graphic (#1539)
- Mark OxyPlot.PdfExporter and OxyPlot.Pdf.PdfExporter as obsolete (#1527)
- Replace Axis.DesiredSize by Axis.DesiredMargin, change signature of Axis.Measure(...) (#453)
- Axis renderers now render all ticks they are provided (#1580)
- Auto margins don't reserve space for axis labels if axis range is fixed (#1577)
- CategoryAxis should not contain rendering information about BarSeries (#741)
- CategorizedSeries changed to BarSeriesBase<T> (#741)
- System.Drawing.Common references updated to 4.7.0 (#1608)
- Invisible series are assigned automatic colors by default, configurable with PlotModel.AssignColorsToInvisibleSeries property that defaults to true (#1599)
- StemSeries, AreaSeries, TwoColorAreaSeries, and StairStepSeries use `ActualMarkerColor` (#1630)
- Axes with `AxisPosition.None` make no contribution to margins (#1574)
- `AngleAxis` has position `AxisPosition.All` by default (#1574)
- Clipping API changed from SetClip(...) and ResetClip() to PushClip(...) and PopClip() (#1593)
- Remove TileMapAnnotation examples from automated testing (#1667)
- Optimize clipping calls (#1661)
- Mark CandleStickAndVolumeSeries as obsolete (#1661)
- Implement StreamGeometry-based implementations of DrawEllipses, DrawLine, DrawLineSegments and DrawRectangle(s) which improves the rendering speed on WPF (#1673)
- Change algorithm of ContourSeries.JoinContourSegments(). This should improve performance in most cases, but will cause labels to appear in different spots than before (#1685)
- Updated Series.cd with ExtrapolationLineSeries and removed classes that do not exist anymore

### Removed
- Remove PlotModel.Legends (#644)
- ColumnSeries - functionality is replaced by transposed BarSeries (#1402)
- Copy to text report Ctrl+Alt+R (#1403)
- Remove exporter Background properties (#1409)
- Remove OxyThickness Width and Height properties (#1429)
- RenderingExtensions.DrawRectangleAsPolygon(...) extension methods. IRenderContext.DrawRectangle(...) with an appropriate EdgeRenderingMode can be used instead.
- SkiaSharp.PdfExporter.Dpi property (#1591)
- Axis.UpdateFromSeries(...) and Series.UpdateValidData() (#741)
- Support for IRenderContext implementations without native clipping (#1593)
- CohenSutherlandClipping and SutherlandHodgmanClipping (#1593)
- DrawClippedXxx(...) extensions in RenderingExtensions (#1661)
- PathAnnotation.ClipText property - text is now always clipped (#1661)
- CanvasRenderContext.UseStreamGeometry property - this functionality is replaced by the new XamlRenderContext (#1673)

### Fixed
- Legend font size is not affected by DefaultFontSize (#1396)
- ErrorBarSeries, IntervalBarSeries and TornadoBarSeries work correctly in transposed mode (#1402)
- Exception when rendering polygon with no points (#1410)
- Custom tracker strings can cause exception in histogram chart (#1455)
- OxyPlot.WindowsForms package description (#1457)
- NullReference in VolumeSeries if no data in Items list (#1491)
- Possible out-of-bounds exception in HeatMapSeries HitTest (#1524)
- WPF CanvasRenderContext draws ellipses too small by half stroke thickness (#1537)
- Text measurement and rendering in OxyPlot.ImageSharp
- ExampleLibrary reporting annotation-only PlotModels as transposable (#1544)
- Auto plot margin not taking width of labels into account (#453)
- WPF PlotView still focusable when Focusable is false (#1440)
- Disposing a SkiaRenderContext can mess up fonts from another SkiaRenderContext instance (#1573)
- Display of ampersands in OxyPlot.WindowsForms Tracker (#1585)
- Full Plotarea Polar plot rendering with non-zero minimum values (#1586)
- Auto margins are set incorrectly if Axis.TitleFontSize is set to non-default value (related to #1577)
- Incomplete rendering of AreaSeries in some situations (#1512)
- ColumnSeries / BarSeries not working with more than one value-axis (#729)
- OxyPlot.SkiaSharp.SvgExporter plot background color (#1619)
- MinimumPadding incorrect when MaximumPadding is non-zero (#1625)
- Don't clip zerocrossing axis lines within plot bounds (#1441)
- Incorrect margins when using Color Axes with AxisPosition.None (#1574)
- OpenStreetMap example (#1642)
- Incorrect clipping in TwoColorAreaSeries (#1678)
- ScreenMin and ScreenMax on Horizontal and Vertical Axes depends on plot bounds (#1652)
- Windows Forms clipping last line of measured text (#1659)
- Inconsistent Zooming behaviour (#1648)
- ContourSeries produce fake connections (#1685)
- Zero-crossing axis bounds (#1708)
- Incorrect label placement on BarSeries with non-zero BaseValue (#1726)
- LineAnnotation Text Placement on Reversed Axes (#1741)
- Image opacity in WinForms and Core Drawing (#1766)
- Fix specified Visual is not an ancestor of this Visual issue in WPF rendering (#1787)

## [2.0.0] - 2019-10-19
### Added 
- WindowsForms and Wpf support .NET Core 3.0 (#1331)
- PngExporter based on System.Common.Drawing (.NET Core) (#1263)
- New polar plot axes filling the full plot area (#1056)
- Support for three colors in histogram series (#1305)
- Command to copy plot to the clipboard in Windows Forms (Ctrl-C) (#1297)
- New `InterpolationAlgorithm` property in LineSeries and PolylineAnnotation (#494)
- Catmull-Rom spline interpolation algorithms (#494)
- FontSize, FontWeight and FontFamily on Wpf.TextAnnotation (#1023)
- RectangleSeries (#1060)
- InvalidNumberColor on Wpf.LinearColorAxis (#1087)
- ContinuousHistogramSeries (#1145)
- Multiline text support for PortableDocumentFont (#1146)
- Workaround for text vertical alignment in SVG Export to accomodate viewers which don't support dominant-baseline (#459, #1198)
- Support for transposed (X and Y axis switched) plots with XYAxisSeries (#1334)
- Color property on HistogramItem (#1347)
- Count property on HistogramSeries (#1347)
- Bug in HistogramHelpers.Collect when using out-of-order bin breaks (#1476)

### Changed
- OxyPlot.Core changed to target netstandard 1.0 and net45 (#946, #1147)
- OxyPlot.ExampleLibrary changed to target netstandard 1.0 and net45 (#946, #1147)
- OxyPlot.Wpf, OxyPlot.WindowsForms, OxyPlot.Pdf changed to target net45 (#946)
- Place label below negative ColumnSeries (#1119)
- Use PackageReference instead of packages.config
- Migrated NUnit v2 to v3 and added test adapter
- TrackerControl reuses existing ContentControl when a new hit tracker result uses the same template as the currently shown tracker (#1281)
- Overhaul HistogramHelpers (#1345)
- OxyPlot.Windows (UWP) moved to oxyplot-uwp repository (#1378)
- Make the PngExporters consistent (#1390)
- Silverlight project moved to separate repository (#1049)
- WP8 project moved to separate repository (#1050)
- Windows8 project moved to separate repository (#1103)
- Avalonia project moved to separate repository
- Xamarin projects moved to separate repository
- Xwt project moved to separate repository
- GTK# projects moved to separate repository
- SharpDX project moved to separate repository

### Deprecated
- OxyPlot.WP8 package. Use OxyPlot.Windows (UWP) instead (#996)

### Removed
- LabelFontSize property from HistogramSeries (#1309)
- Smooth property from LineSeries and PolylineAnnotation (#494)
- Support for net40 (#960)

### Fixed
- Manipulation when using touch is not working in Windows (#1011)
- Ensure a suitable folder is used when creating a temporary file for PNG export in Oxyplot.GtkSharp (#1034)
- RangeColorAxis is not rendered correctly if the axis is reversed (#1035)
- OxyMouseEvents not caught due to InvalidatePlot() in WPF (#382)
- When Color Property of LineSeries is set Markers are not shown (#937)
- Change from linear to logarithmic axis does not work (#1067)
- OxyPalette.Interpolate() throws exception when paletteSize = 1 (#1068)
- Infinite loop in LineAnnotation (#1029)
- OverflowException when zoomed in on logarithmic axis (#1090)
- ScatterSeries with DateTimeAxis/TimeSpanAxis (#1132)
- Exporting TextAnnotation with TextColor having 255 alpha to SVG produces opaque text (#1160)
- Chart is not updated when top and bottom are not visible (#1219)
- Candle overlap each candle (#623)
- CandleStick is overlapped when item.Open == item.Close in the CandleStickAndVolumeSeries (#1245)
- Out of memory exception and performance issue with Catmull-Rom Spline (#1237)
- Cache and Dispose Brush and Pen objects used by GraphicsRenderContext (#1230)
- Add checks for non-positive StrokeThickess and LineStyle.None in various places (#1312)
- Fixed references to RectangleItem in HistogramSeries
- Fix AxisChangedEventArgs.DeltaMaximum in Axes.Reset (#1306)
- Fixed Tracker for RectangleBarSeries (#1171)
- RectangleSeries doesn't render Labels (related to #1334)
- LineSeries line legend placement with reversed X axis (related to #1334)
- HistogramSeries label placement inconsistent (related to #1334)
- TwoColorLineSeries and ThreeColorLineSeries don't work with reversed Y axis (related to #1334)
- Issue with SVG always containing the xml headers (#1212)
- In WPF, make sure the axes are initalized when the Model is set before the PlotView has been loaded (#1303)
- MinimumSegmentLength not working for LineSeries (#1044)
- rendering issues with MagnitudeAxisFullPlotArea (#1364)
- OxyPlot.Core.Drawing PngExporter background when exporting to stream (#1382)
- Windows Forms clipping last line of rendered text (#1124, #1385)
- Dispose background brush in OxyPlot.Core.Drawing PngExporter (#1392)

## [1.0.0] - 2016-09-11
### Added
- Added OxyPlot.SharpDX.Wpf NuGet package
- Added DirectX 9.1-10.1 feature level support for SharpDX renderer
- Added SharpDX based renderer and WPF control with SharpDX render (#124)
- Added MinimumMajorStep and MinimumMinorStep to Axes.Axis (#816)
- Added support for vertical X axis to HeatMapSeries (#535)
- Added fall-back rectangle rendering to HeatMapSeries (#801)
- Added logarithmic HeatMapSeries support (#802) and example
- Axis.MaximumRange to limit the zoom (#401)
- Added OxyPlot.Mobile NuGet package to combine the mobile platforms into a single package (#362)
- Support for XWT (#295)
- TwoColorAreaSeries (#299)
- Delta values in AxisChangedEventArgs (#276)
- Git source server (added GitLink build step) (#267,#266)
- iOS PlotView ZoomThreshold/AllowPinchPastZero for use with KeepAspectRatioWhenPinching=false (#359)
- CandleStickAndVolumeSeries and VolumeSeries (#377)
- Axis.DesiredSize property (#383)
- WPF wrapper for BoxPlotSeries (#434)
- Capability to display mean value to BoxPlotSeries (#440)
- LinearBarSeries for WPF (#506)
- TitleToolTip in PlotModel (#508)
- TextColor property on WPF Axis (#452)
- ThreeColorLineSeries (#378)
- CI of the Xamarin.Android, Xamarin.iOS and Xamarin.Forms packages (#274)
- PlotModel.LegendLineSpacing (#622)
- Legend rendering for LinearBarSeries (#663)
- LegendMaxHeight property in PlotModel and Wpf.Plot (#668)
- Support for a Xamarin Forms UWP project with sample app (#697)
- ListBuilder for building lists by reflection (#705)
- F# example (#699)
- Support for discontinuities in AreaSeries (#215)
- Support for Windows Universal 10.0 apps (#615)
- Support Unicode in OxyPlot.Pdf (#789)
- TouchTrackerManipulator (#787)
- Extracted visible window search code from CandleStickSeries and made a generic version in XYSeries. Used it to optimize AreaSeries performance. (#834)
- Optimized rendering performance of RectangleBarSeries (#834).
- PdfExporter implementing IExporter (#845)
- Color minor and major ticks differently (#417)
- Support for PieSeries in OxyPlot.Wpf (#878)
- Filter in example browser (#118)
- Support for tooltips on WPF annotations
- Support for tracker in OxyPlot.GtkSharp
- Improve tracker style (Windows Forms) (#106)
- Font rendering in OxyPlot.GtkSharp improved by using Pango (#972)
- Improved LineSeries performance (#834)
- Fixed bug causing axes titles to not display in OxyPlot.GtkSharp (#989)

### Changed
- Fixed closing file stream for PdfReportWriter when PdfReportWriter is closed or disposed of. (#892)
- Renamed OxyPlot.WindowsUniversal to OxyPlot.Windows (#242)
- Changed OxyPlot.Xamarin.Forms to require OxyPlot.Mobile dependency instead of each separate NuGet. (#362)
- Renamed OxyPlot.XamarinIOS to OxyPlot.MonoTouch (#327)
- Renamed OxyPlot.XamarinAndroid to OxyPlot.Xamarin.Android (#327)
- Renamed OxyPlot.XamarinForms to OxyPlot.Xamarin.Forms (#327)
- Renamed OxyPlot.XamarinForms.iOS to OxyPlot.Xamarin.Forms.Platform.iOS (#327)
- Renamed OxyPlot.XamarinFormsIOS to OxyPlot.Xamarin.Forms.Platform.iOS.Classic (#327)
- Renamed OxyPlot.XamarinFormsAndroid to OxyPlot.Xamarin.Forms.Platform.Android (#327)
- Renamed OxyPlot.XamarinFormsWinPhone to OxyPlot.Xamarin.Forms.Platform.WP8 (#327)
- Changed OxyPlot.Xamarin.Android target to Android level 10 (#223)
- Separated WPF Plot and PlotView (#252, #239)
- Current CandleStickSeries renamed to OldCandleStickSeries, replaced by a faster implementation (#369)
- Invalidate plot when ItemsSource contents change (INotifyCollectionChanged) on WPF only (#406)
- Xamarin.Forms references updated to 1.5.0.6447 (#293, #439)
- Change OxyPlot.Xamarin.Forms.Platform.Android target to Android level 15 (#439)
- Changed OxyPlot.Xamarin.Forms to portable Profile259 (#439)
- PlotController should not intercept input per default (#446)
- Changed DefaultTrackerFormatString for BoxPlotSeries (to include Mean) (#440)
- Changed Constructor of BoxPlotItem (to include Mean) (#440)
- Changed Axis, Annotation and Series Render() method (removed model parameter)
- Changed PCL project to profile 259, SL5 is separate now (#115)
- Extracted CreateReport() and CreateTextReport() from PlotModel (#517)
- Renamed GetLastUpdateException to GetLastPlotException and added the ability to see render exceptions(#543)
- Move TileMapAnnotation class to example library (#567)
- Change to semantic versioning (#595)
- Change GTKSharp3 project to x86 (#599)
- Change OxyPlot.Xamarin.Android to API Level 15 (#614)
- Add Xamarin.Forms renderer initialization to PlotViewRenderer (#632)
- Marked OxyPlot.Xamarin.Forms.Platform.*.Forms.Init() obsolete (#632)
- Throw exception if Xamarin.Forms renderer is not 'initialized' (#492)
- Make numeric values of DateTimeAxis compatible with ToOADate (#660)
- Make struct types immutable (#692)
- Implement IEquatable<T> for struct types (#692)
- BoxPlotItem changed to reference type (#692)
- Move Xamarin projects to new repository (#777)
- Remove CandleStickSeries.Append (#826)
- Change MinorInterval calculation, add unit test (#133)
- Rewrite LogarithmicAxis tick calculation (#820)
- Change Axis methods to protected virtual (#837)
- Move CalculateMinorInterval and CreateTickValues to AxisUtilities (#837)
- Change default number format to "g6" in Axis base class (#841)
- Push packages to myget.org (#847)
- Change the default format string to `null` for TimeSpanAxis and DateTimeAxis (#951)

### Removed
- StyleCop tasks (#556)
- OxyPlot.Metro project (superseded by OxyPlot.WindowsUniversal) (#241)
- PlotModel.ToSvg method. Use the SvgExporter instead. (#347)
- Constructors with parameters, use default constructors instead. (#347)
- Axis.ShowMinorTicks property, use MinorTickSize = 0 instead (#347)
- ManipulatorBase.GetCursorType method (#447)
- Model.GetElements() method
- Remove SL4 support (#115)
- Remove NET35 support (#115)
- PlotElement.Format method, use StringHelper.Format instead
- EnumerableExtensions.Reverse removed (#677)
- ListFiller (#705)

### Fixed
- Added check to LineAnnotation.GetScreenPoints to check if ActualMaximumX==ActualMinimumX for non-curved lines. (#1029)
- Incorrect placment of axis title of axes with AxisDistance (#1065)
- SharpDX control not being rendered when loaded
- SharpDX out of viewport scrolling.
- Multiple mouse clicks not being reported in OxyPlot.GtkSharp (#854)
- StemSeries Tracking to allow tracking on tiny stems (#809)
- Fixed PDFRenderContext text alignment issues for rotated text (#723)
- HeatMapSeries.GetValue returns NaN instead of calculating a wrong value in proximity to NaN (#256)
- Tracker position is wrong when PlotView is offset from origin (#455)
- CategoryAxis should use StringFormat (#415)
- Fixed the dependency of OxyPlot.Xamarin.Forms NuGet (#370)
- Add default ctor for Xamarin.Forms iOS renderer (#348)
- Windows Phone cursor exception (#345)
- Bar/ColumSeries tracker format string bug (#333)
- Fix exception for default tracker format strings (#265)
- Fix center-aligned legends (#79)
- Fix Markdown links to tag comparison URL with footnote-style links
- WPF dispatcher issue (#311, #309)
- Custom colors for scatters (#307)
- Rotated axis labels (#303,#301)
- Floating point error on axis labels (#289, #227)
- Performance of CandleStickSeries (#290)
- Tracker text for StairStepSeries (#263)
- XamarinForms/iOS view not updating when model is changed (#262)
- Improved WPF rendering performance (#260, #259)
- Null reference with MVVM binding (#255)
- WPF PngExporter background (#234)
- XamlExporter background (#233)
- .NET 3.5 build (#229)
- Support WinPhone 8.1 in core NuGet package (#161)
- Draw legend line with custom pattern (#356)
- iOS pan/zoom stability (#336)
- Xamarin.Forms iOS PlotViewRenderer crash (#458)
- Inaccurate tracker when using LogarithmicAxis (#443)
- Fix reset of transforms in WinForms render context (#489)
- Fix StringFormat for TimeSpanAxis not recognizing f, ff, fff, etc (#330)
- Fix  LineSeries SMOOTH=True will crash WinForms on right click (#499)
- Fix PlotView leak on iOS (#503)
- This PlotModel is already in use by some other PlotView control (#497)
- LegendTextColor not synchronized between wpf.Plot and InternalModel (#548)
- Legend in CandleStickSeries does not scale correctly (#554)
- Fix CodeGenerator exception for types without parameterless ctor (#573)
- Migrate automatic package restore (#557)
- Fix rendering of rotated 'math' text (#569, #448)
- WPF export demo (#568)
- Fixing a double comparison issue causing infinite loop (#587)
- Fix null reference exception when ActualPoints was null rendering a StairStepSeries (#582)
- Background color in the Xamarin.Forms views (#546)
- IsVisible change in Xamarin.Forms.Platform.iOS (#546)
- Rendering math text with syntax error gets stuck in an endless loop (#624)
- Fix issue with MinimumRange not taking Minimum and Maximum values into account (#550)
- Do not set default Controller in PlotView ctor (#436)
- Corrected owner type of Wpf.PathAnnotation dependency properties (#645)
- Fixed partial plot rendering on Xamarin.Android (#649)
- Default controller should not be shared in WPF PlotViews (#682)
- PositionAtZeroCrossing adds zero crossing line at wrong position (#635)
- Implement AreaSeries.ConstantY2 (#662)
- Null reference exception in ScatterSeries{T} actual points (#636)
- Code generation for HighLowItem (#634)
- Axis.MinimumRange did not work correctly (#711)
- FillColor in ErrorColumnSeries (#736)
- XAxisKey and YAxisKey added to Wpf.Annotations (#743)
- Fix HeatMapSeries cannot plot on Universal Windows (#745)
- Set Resolution in WinForms PngExporter (#754)
- Axis should never go into infinite loop (#758)
- Exception in BarSeriesBase (#790)
- Vertical Axes Title Font Bug (#474)
- Support string[] as ItemsSource in CategoryAxis (#825)
- Horizontal RangeColorAxis (#767)
- LogarithmicAxis sometimes places major ticks outside of the axis range (#850)
- LineSeries with smoothing raises exception (#72)
- Exception when legend is outside and plot area is small (#880)
- Axis alignment with MinimumRange (#794)
- Fixed strange number formatting when using LogarithmicAxis with very large or very small Series (#589)
- Fixed LogarithmicAxis to no longer freeze when the axis is reversed (#925)
- Prevent endless loop in LogarithmicAxis (#957)
- Fixed WPF series data not refreshed when not visible (included WPF LiveDemo)
- Fixed bug in selection of plot to display in OxyPlot.GtkSharp ExampleBrowser (#979)
- Fixed non-interpolation of HeatMapSeries in OxyPlot.GtkSharp (#980)
- Fixed axis min/max calc and axis assignment for CandleStick + VolumeSeries (#389)
- Fixed drawing of plot backgrounds in OxyPlot.GtkSharp (#990)

## [0.2014.1.546] - 2014-10-22
### Added
- Support data binding paths ("Point.X") (#210)
- Support for Xamarin.Forms (#204)
- Support for Windows Universal apps (#190)
- Improve TrackerFormatString consistency (#214)
- Support LineColor.BrokenLineColor
- LabelFormatString for ScatterSeries (#12)

### Changed
- Changed tracker format strings arguments (#214)
- Rename OxyPenLineJoin to LineJoin
- Rename LineStyle.Undefined to LineStyle.Automatic

### Fixed
- Improved text rendering for Android and iOS (#209)
- Custom shape outline for PointAnnotation (#174)
- Synchronize Wpf.Axis.MinimumRange (#205)
- TrackerHitResult bug (#198)
- Position of axis when PositionAtZeroCrossing = true (#189)
- Expose ScatterSeries.ActualPoints (#201)
- Add overridable Axis.FormatValueOverride (#181)
- PngExporter text formatting (#170)

[Unreleased]: https://github.com/oxyplot/oxyplot/compare/v2.1.0...HEAD
[2.1.0]: https://github.com/oxyplot/oxyplot/compare/v2.0.0...v2.1.0
[2.0.0]: https://github.com/oxyplot/oxyplot/compare/v1.0.0...v2.0.0
[1.0.0]: https://github.com/oxyplot/oxyplot/compare/v0.2014.1.546...v1.0.0
[0.2014.1.546]: https://github.com/oxyplot/oxyplot/compare/v0.0.1...v0.2014.1.546<|MERGE_RESOLUTION|>--- conflicted
+++ resolved
@@ -7,11 +7,8 @@
 - Example to Show/Hide Legend (#1470)
 - Example of BarSeries stacked and with labels (#1979)
 - Example of issue with AreaSeries tracker (#1982)
-<<<<<<< HEAD
-- Add example for CategoryAxis with custom MajorStep and uncentered ticks (#1971)
-=======
+- Example for CategoryAxis with custom MajorStep and uncentered ticks (#1971)
 - BarSeries.LabelAngle property (#1870)
->>>>>>> 52ad0aa8
 
 ### Changed
 
