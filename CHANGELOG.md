# Change Log
All notable changes to this project will be documented in this file.

## [Unreleased]
### Added
<<<<<<< HEAD
- Added ability to map objects in an ItemsSource to a HeatMapSeries (#911)
=======
- Added Avalonia based renderer and control library (based off OxyPlot.Wpf).
- New `InterpolationAlgorithm` property in LineSeries and PolylineAnnotation (#494)
- Catmull-Rom spline interpolation algorithms (#494)
>>>>>>> ed94a87c

### Changed
- 

### Deprecated
- 

### Removed
- The `Smooth` property in LineSeries and PolylineAnnotation (#494)

### Fixed
- Manipulation when using touch is not working in Windows (#1011)

## [1.0.0] - 2016-09-11
### Added
- Added OxyPlot.SharpDX.Wpf NuGet package
- Added DirectX 9.1-10.1 feature level support for SharpDX renderer
- Added SharpDX based renderer and WPF control with SharpDX render (#124)
- Added MinimumMajorStep and MinimumMinorStep to Axes.Axis (#816)
- Added support for vertical X axis to HeatMapSeries (#535)
- Added fall-back rectangle rendering to HeatMapSeries (#801)
- Added logarithmic HeatMapSeries support (#802) and example
- Axis.MaximumRange to limit the zoom (#401)
- Added OxyPlot.Mobile NuGet package to combine the mobile platforms into a single package (#362)
- Support for XWT (#295)
- TwoColorAreaSeries (#299)
- Delta values in AxisChangedEventArgs (#276)
- Git source server (added GitLink build step) (#267,#266)
- iOS PlotView ZoomThreshold/AllowPinchPastZero for use with KeepAspectRatioWhenPinching=false (#359)
- CandleStickAndVolumeSeries and VolumeSeries (#377)
- Axis.DesiredSize property (#383)
- WPF wrapper for BoxPlotSeries (#434)
- Capability to display mean value to BoxPlotSeries (#440)
- LinearBarSeries for WPF (#506)
- TitleToolTip in PlotModel (#508)
- TextColor property on WPF Axis (#452)
- ThreeColorLineSeries (#378)
- CI of the Xamarin.Android, Xamarin.iOS and Xamarin.Forms packages (#274)
- PlotModel.LegendLineSpacing (#622)
- Legend rendering for LinearBarSeries (#663)
- LegendMaxHeight property in PlotModel and Wpf.Plot (#668)
- Support for a Xamarin Forms UWP project with sample app (#697)
- ListBuilder for building lists by reflection (#705)
- F# example (#699)
- Support for discontinuities in AreaSeries (#215)
- Support for Windows Universal 10.0 apps (#615)
- Support Unicode in OxyPlot.Pdf (#789)
- TouchTrackerManipulator (#787)
- Extracted visible window search code from CandleStickSeries and made a generic version in XYSeries. Used it to optimize AreaSeries performance. (#834)
- Optimized rendering performance of RectangleBarSeries (#834).
- PdfExporter implementing IExporter (#845)
- Color minor and major ticks differently (#417)
- Support for PieSeries in OxyPlot.Wpf (#878)
- Filter in example browser (#118)
- Support for tooltips on WPF annotations
- Support for tracker in OxyPlot.GtkSharp
- Improve tracker style (Windows Forms) (#106)
- Font rendering in OxyPlot.GtkSharp improved by using Pango (#972)
- Improved LineSeries performance (#834)
- Fixed bug causing axes titles to not display in OxyPlot.GtkSharp (#989)

### Changed
- Fixed closing file stream for PdfReportWriter when PdfReportWriter is closed or disposed of. (#892)
- Renamed OxyPlot.WindowsUniversal to OxyPlot.Windows (#242)
- Changed OxyPlot.Xamarin.Forms to require OxyPlot.Mobile dependency instead of each separate NuGet. (#362)
- Renamed OxyPlot.XamarinIOS to OxyPlot.MonoTouch (#327)
- Renamed OxyPlot.XamarinAndroid to OxyPlot.Xamarin.Android (#327)
- Renamed OxyPlot.XamarinForms to OxyPlot.Xamarin.Forms (#327)
- Renamed OxyPlot.XamarinForms.iOS to OxyPlot.Xamarin.Forms.Platform.iOS (#327)
- Renamed OxyPlot.XamarinFormsIOS to OxyPlot.Xamarin.Forms.Platform.iOS.Classic (#327)
- Renamed OxyPlot.XamarinFormsAndroid to OxyPlot.Xamarin.Forms.Platform.Android (#327)
- Renamed OxyPlot.XamarinFormsWinPhone to OxyPlot.Xamarin.Forms.Platform.WP8 (#327)
- Changed OxyPlot.Xamarin.Android target to Android level 10 (#223)
- Separated WPF Plot and PlotView (#252, #239)
- Current CandleStickSeries renamed to OldCandleStickSeries, replaced by a faster implementation (#369)
- Invalidate plot when ItemsSource contents change (INotifyCollectionChanged) on WPF only (#406)
- Xamarin.Forms references updated to 1.5.0.6447 (#293, #439)
- Change OxyPlot.Xamarin.Forms.Platform.Android target to Android level 15 (#439)
- Changed OxyPlot.Xamarin.Forms to portable Profile259 (#439)
- PlotController should not intercept input per default (#446)
- Changed DefaultTrackerFormatString for BoxPlotSeries (to include Mean) (#440)
- Changed Constructor of BoxPlotItem (to include Mean) (#440)
- Changed Axis, Annotation and Series Render() method (removed model parameter)
- Changed PCL project to profile 259, SL5 is separate now (#115)
- Extracted CreateReport() and CreateTextReport() from PlotModel (#517)
- Renamed GetLastUpdateException to GetLastPlotException and added the ability to see render exceptions(#543)
- Move TileMapAnnotation class to example library (#567)
- Change to semantic versioning (#595)
- Change GTKSharp3 project to x86 (#599)
- Change OxyPlot.Xamarin.Android to API Level 15 (#614)
- Add Xamarin.Forms renderer initialization to PlotViewRenderer (#632)
- Marked OxyPlot.Xamarin.Forms.Platform.*.Forms.Init() obsolete (#632)
- Throw exception if Xamarin.Forms renderer is not 'initialized' (#492)
- Make numeric values of DateTimeAxis compatible with ToOADate (#660)
- Make struct types immutable (#692)
- Implement IEquatable<T> for struct types (#692)
- BoxPlotItem changed to reference type (#692)
- Move Xamarin projects to new repository (#777)
- Remove CandleStickSeries.Append (#826)
- Change MinorInterval calculation, add unit test (#133)
- Rewrite LogarithmicAxis tick calculation (#820)
- Change Axis methods to protected virtual (#837)
- Move CalculateMinorInterval and CreateTickValues to AxisUtilities (#837)
- Change default number format to "g6" in Axis base class (#841)
- Push packages to myget.org (#847)
- Change the default format string to `null` for TimeSpanAxis and DateTimeAxis (#951)

### Removed
- StyleCop tasks (#556)
- OxyPlot.Metro project (superseded by OxyPlot.WindowsUniversal) (#241)
- PlotModel.ToSvg method. Use the SvgExporter instead. (#347)
- Constructors with parameters, use default constructors instead. (#347)
- Axis.ShowMinorTicks property, use MinorTickSize = 0 instead (#347)
- ManipulatorBase.GetCursorType method (#447)
- Model.GetElements() method
- Remove SL4 support (#115)
- Remove NET35 support (#115)
- PlotElement.Format method, use StringHelper.Format instead
- EnumerableExtensions.Reverse removed (#677)
- ListFiller (#705)

### Fixed
- SharpDX control not being rendered when loaded
- SharpDX out of viewport scrolling.
- Multiple mouse clicks not being reported in OxyPlot.GtkSharp (#854)
- StemSeries Tracking to allow tracking on tiny stems (#809)
- Fixed PDFRenderContext text alignment issues for rotated text (#723)
- HeatMapSeries.GetValue returns NaN instead of calculating a wrong value in proximity to NaN (#256)
- Tracker position is wrong when PlotView is offset from origin (#455)
- CategoryAxis should use StringFormat (#415)
- Fixed the dependency of OxyPlot.Xamarin.Forms NuGet (#370)
- Add default ctor for Xamarin.Forms iOS renderer (#348)
- Windows Phone cursor exception (#345)
- Bar/ColumSeries tracker format string bug (#333)
- Fix exception for default tracker format strings (#265)
- Fix center-aligned legends (#79)
- Fix Markdown links to tag comparison URL with footnote-style links
- WPF dispatcher issue (#311, #309)
- Custom colors for scatters (#307)
- Rotated axis labels (#303,#301)
- Floating point error on axis labels (#289, #227)
- Performance of CandleStickSeries (#290)
- Tracker text for StairStepSeries (#263)
- XamarinForms/iOS view not updating when model is changed (#262)
- Improved WPF rendering performance (#260, #259)
- Null reference with MVVM binding (#255)
- WPF PngExporter background (#234)
- XamlExporter background (#233)
- .NET 3.5 build (#229)
- Support WinPhone 8.1 in core NuGet package (#161)
- Draw legend line with custom pattern (#356)
- iOS pan/zoom stability (#336)
- Xamarin.Forms iOS PlotViewRenderer crash (#458)
- Inaccurate tracker when using LogarithmicAxis (#443)
- Fix reset of transforms in WinForms render context (#489)
- Fix StringFormat for TimeSpanAxis not recognizing f, ff, fff, etc (#330)
- Fix  LineSeries SMOOTH=True will crash WinForms on right click (#499)
- Fix PlotView leak on iOS (#503)
- This PlotModel is already in use by some other PlotView control (#497)
- LegendTextColor not synchronized between wpf.Plot and InternalModel (#548)
- Legend in CandleStickSeries does not scale correctly (#554)
- Fix CodeGenerator exception for types without parameterless ctor (#573)
- Migrate automatic package restore (#557)
- Fix rendering of rotated 'math' text (#569, #448)
- WPF export demo (#568)
- Fixing a double comparison issue causing infinite loop (#587)
- Fix null reference exception when ActualPoints was null rendering a StairStepSeries (#582)
- Background color in the Xamarin.Forms views (#546)
- IsVisible change in Xamarin.Forms.Platform.iOS (#546)
- Rendering math text with syntax error gets stuck in an endless loop (#624)
- Fix issue with MinimumRange not taking Minimum and Maximum values into account (#550)
- Do not set default Controller in PlotView ctor (#436)
- Corrected owner type of Wpf.PathAnnotation dependency properties (#645)
- Fixed partial plot rendering on Xamarin.Android (#649)
- Default controller should not be shared in WPF PlotViews (#682)
- PositionAtZeroCrossing adds zero crossing line at wrong position (#635)
- Implement AreaSeries.ConstantY2 (#662)
- Null reference exception in ScatterSeries{T} actual points (#636)
- Code generation for HighLowItem (#634)
- Axis.MinimumRange did not work correctly (#711)
- FillColor in ErrorColumnSeries (#736)
- XAxisKey and YAxisKey added to Wpf.Annotations (#743)
- Fix HeatMapSeries cannot plot on Universal Windows (#745)
- Set Resolution in WinForms PngExporter (#754)
- Axis should never go into infinite loop (#758)
- Exception in BarSeriesBase (#790)
- Vertical Axes Title Font Bug (#474)
- Support string[] as ItemsSource in CategoryAxis (#825)
- Horizontal RangeColorAxis (#767)
- LogarithmicAxis sometimes places major ticks outside of the axis range (#850)
- LineSeries with smoothing raises exception (#72)
- Exception when legend is outside and plot area is small (#880)
- Axis alignment with MinimumRange (#794)
- Fixed strange number formatting when using LogarithmicAxis with very large or very small Series (#589)
- Fixed LogarithmicAxis to no longer freeze when the axis is reversed (#925)
- Prevent endless loop in LogarithmicAxis (#957)
- Fixed WPF series data not refreshed when not visible (included WPF LiveDemo)
- Fixed bug in selection of plot to display in OxyPlot.GtkSharp ExampleBrowser (#979)
- Fixed non-interpolation of HeatMapSeries in OxyPlot.GtkSharp (#980)
- Fixed axis min/max calc and axis assignment for CandleStick + VolumeSeries (#389)
- Fixed drawing of plot backgrounds in OxyPlot.GtkSharp (#990)

## [0.2014.1.546] - 2014-10-22
### Added
- Support data binding paths ("Point.X") (#210)
- Support for Xamarin.Forms (#204)
- Support for Windows Universal apps (#190)
- Improve TrackerFormatString consistency (#214)
- Support LineColor.BrokenLineColor
- LabelFormatString for ScatterSeries (#12)

### Changed
- Changed tracker format strings arguments (#214)
- Rename OxyPenLineJoin to LineJoin
- Rename LineStyle.Undefined to LineStyle.Automatic

### Fixed
- Improved text rendering for Android and iOS (#209)
- Custom shape outline for PointAnnotation (#174)
- Synchronize Wpf.Axis.MinimumRange (#205)
- TrackerHitResult bug (#198)
- Position of axis when PositionAtZeroCrossing = true (#189)
- Expose ScatterSeries.ActualPoints (#201)
- Add overridable Axis.FormatValueOverride (#181)
- PngExporter text formatting (#170)

[Unreleased]: https://github.com/oxyplot/oxyplot/compare/v1.0.0...HEAD
[1.0.0]: https://github.com/oxyplot/oxyplot/compare/v0.2014.1.546...v1.0.0
[0.2014.1.546]: https://github.com/oxyplot/oxyplot/compare/v0.0.1...v0.2014.1.546<|MERGE_RESOLUTION|>--- conflicted
+++ resolved
@@ -3,13 +3,10 @@
 
 ## [Unreleased]
 ### Added
-<<<<<<< HEAD
-- Added ability to map objects in an ItemsSource to a HeatMapSeries (#911)
-=======
 - Added Avalonia based renderer and control library (based off OxyPlot.Wpf).
 - New `InterpolationAlgorithm` property in LineSeries and PolylineAnnotation (#494)
 - Catmull-Rom spline interpolation algorithms (#494)
->>>>>>> ed94a87c
+- Added ability to map objects in an ItemsSource to a HeatMapSeries (#911)
 
 ### Changed
 - 
