# Change Log
All notable changes to this project will be documented in this file.

## Unreleased

### Added
- Example to Show/Hide Legend (#1470)
- Example of BarSeries stacked and with labels (#1979)
- Example of issue with AreaSeries tracker (#1982)
- Example for CategoryAxis with custom MajorStep and uncentered ticks (#1971)
- BarSeries.LabelAngle property (#1870)
<<<<<<< HEAD
- Support HiDPI for WinForms examples (#1597)
=======
- Border properties on PathAnnotation to match functionality in TextAnnotation (#1900)
- Expanded `IntervalBarSeries` and `TornadoBarSeries` to allow for varied label positions and angles (#2027)
>>>>>>> f8ad6fe6

### Changed
- Make consistent BaseValue and BaseLine across BarSeries, LinearBarSeries, and HistogramSeries
- Factor out common project properties to `Directory.Build.props` (#1937)
- Remove support for .NET Standard 1.X, as .NET Framework 4.6.2 supports .NET Standard 2.0 (#1937)
- Remove support for .NET Core 3.1, as it is end-of-life soon (#1937)
- Move example projects to .NET Framework 4.6.2 and .NET 6.0 (#1937)
- Run tests on both .NET Framework 4.6.2 and .NET 6.0 (#1937)
- Add support for .NET 7.0 (#1937)
- Update SkiaSharp to Version 2.88.3

### Removed
- Support for .NET Framework 4.0 and 4.5 (#1839)

### Fixed
- Placement of BarSeries labels when stacked (#1979)
- SystemInvalidException in LineSeries when only Double.Nan values are added (#1991)
- Issue with tracking AreaSeries with monotonic data points (#1982)
- Incorrect coloring of TwoColorLineSeries
- HitTest when IsLegendVisible is false (#1975)
- Font weight not being applied in ImageSharp (#2006)
- SkiaSharp - Fix use of obsolete functions (#1937)
- Dashed lines are solid when exporting via SkiaSharp.SvgExporter (#1674)

## [2.1.2] - 2022-12-03

### Added
- Add LineThickness property to TrackerControl (#1831)
- Add properties for `MinimumSegmentLength` to series and annotations (#1853)
- Add fractal examples for PolygonAnnotation and PolylineAnnotations (#1853)
- Add `AxisPreference` to `PlotManipulator`
- Add MinimumMajorIntervalCount and MaximumMajorIntervalCount Axis Properties (#24)
- Add VisualStudioToolsManifest.xml to add components to the Visual Studio Designer toolbox (#1446)

### Changed
- Change default `MinimumSegmentLength` to `2` and remove limits for series and annotations with simple geometry (#1853)
- Improve performance of `StairStepSeries`, particularly when zoomed in and X is monotonic or when consecutive points have equal Y components
- `StairStepSeries` renders a horizontal line when a point with a valid X component and invalid Y component follows a valid point

### Removed

### Fixed
- WPF - OxyPlot doesn't render inside a Popup (#1796)
- Odd behavior of zooming of Logarithmic axis in Cartesian plot (#1825)
- SkiaSharp.WPF - OxyPlot doesn't render inside an ElementHost (#1800)
- NullReference in SkiaSharp WPF renderer if UIElement has no PresentationSource  (#1798)
- WPF DPI Regression (#1799)
- Code generation for escape sequences in strings (#1824)
- Axes not always honoring AbsoluteMinimum/AbsoluteMaximum and/or MinimumRange/MaximumRange properties (#1812)
- WindowsForms tracker no longer clipping outside PlotView boundaries (#1863)
- CategoryAxis.ItemsSource without BarSeries (#1847)
- Histogram now rendering properly when using logarithmic Y axis (#740) 
- Fix ExampleLibrary build errors in certain code pages (#1890)
- LineBarSeries now rendering properly when using logarithmic scale (#740)
- Fix for double.Epsilon zero check that fails on some architectures (#1924)

## [2.1.0] - 2021-10-02

### Added
- Made Legend Items clickable to toggle series visibility (#644)
- Added properties LegendKey and SeriesGroupName to Series, allowing grouping series between multiple legends and/or within same legend (#644)
- OxyPlot.ImageSharp (#1188)
- WPF ExampleBrowser can display transposed versions of examples (#1402)
- Support for transposable Annotations (#1417)
- Support for NET40 (#1452)
- Support for high DPI for WPF (#149)
- EdgeRenderingMode property to PlotElement, allowing customization of the way edges are treated by the renderer (#1428, #1358, #1077, #843, #145)
- Color palettes Viridis, Plasma, Magma, Inferno and Cividis (#1505)
- Renderer based on SkiaSharp, including exporters for PNG, JPEG, PDF and SVG (#1509)
- Example for Issue #1524: HitTracker IndexOutOfRangeException with HeatMapSeries
- Text shaping support to SkiaRenderContext (#1520)
- PlotView based on SkiaRenderContext (OxyPlot.SkiaSharp.Wpf) (#1515)
- DrawImage support to OxyPlot.ImageSharp (#1530)
- Dpi support to OxyPlot.ImageSharp (#1530)
- Dash support to OxyPlot.ImageSharp
- Clipping support to OxyPlot.ImageSharp
- JpegExporter for OxyPlot.ImageSharp
- Multi-line aligned text rendering example
- WindowsForms ExampleBrowser can display transposed versions of examples (#1535)
- Example for Issue #1545 showing the use of different line endings
- Support for unix line endings in OxyPlot.ImageSharp, OxyPlot.Svg, and OxyPlot.Pdf (#1545)
- Multi-Line Text support to SkiaRenderContext (#1538)
- Added title clipping to PlotModel (#1510)
- Added LabelStep and LabelSpacing to contour series (#1511)
- Example for Issue #1481 showing text rendering with emoji
- Native Clipping for OxyPlot.SvgRenderContext (#1564)
- Examples of full plot area polar plots with non-zero minimums (#1586)
- Read-Only collection interfaces for .NET 4.0 (#1600)
- Add PlotModel.AssignColorsToInvisibleSeries property to control whether invisible series are included or skipped when assigning automatic colors (#1599)
- Overlapping bar series (#1265)
- `AxisPosition.All` for axes which need a margin on all sides of the plot area (#1574)
- IRenderContext.ClipCount property (#1593)
- Additional parameters for HistogramSeries LabelFormatString
- Absolute screen-space axis margins (#1569)
- netstandard2.0 TargetFramework (#1668)
- Add a PlotView.TextMeasurementMethod property to allow using the much faster GlyphTypeface based measurement at runtime (#1673)
- OxyPlot.Wpf.XamlRenderContext - this doesn't use StreamGeometry and can be used for rendering to XAML (#1673)
- SkiaRenderContext.MiterLimit property (#1690)
- Example for Issue #1685 showing spurious lines in the ContourSeries
- Example for Issue #1716 showing poor tick spacing on DateTimeAxis with interval types of Weeks or Years
- Example for label placement on BarSeries with non-zero BaseValue (#1726)
- ExtrapolationLineSeries as described in #1740 to allow to display pre-defined intervals of a line series with a different style than the rest.
- Added DataRange, unit tests and examples as support for ExtrapolationLineSeries.
- Add control over how far from the series the tracker fires (#1736)
- Add option to check distance for result between data points (#1736)
- Legend.AllowUseFullExtent property to control whether legends should be able to use the full extent of the plot (#1743)
- Legend.ShowInvisibleSeries property to control whether invisible series should be shown on the legend (#1730)
- OxyPlot.SkiaSharp.Wpf PlotView support for simple render transforms (#1785)

### Changed
- Legends model (#644)
- Default behaviour is now plot without Legend (#644)
- Moved WPF Plot component to Oxyplot.Contrib.Wpf (#1399)
- ErrorColumnSeries changed to ErrorBarSeries, also works in transposed mode (#1402)
- Moved reporting functionality to separate projects (#1403)
- Moved reporting functionality to oxyplot-reporting repository (#1403)
- Change IPlotModel.Render to take an OxyRect (#1425)
- Merge UIElement and SelectableElement into Element (#1426)
- Upgrade to .NET Core 3.1 (#1488)
- DrawRectangle(...), DrawLine(...), DrawEllipse(...), DrawPolygon(...) and related overloads in IRenderContext and related extensions in RenderingExtensions now require an EdgeRenderingMode
- Default color palette for LinearColorAxis from Jet to Viridis (#1505)
- Extract most of the functionality from OxyPlot.Wpf into OxyPlot.Wpf.Shared to allow code sharing with other WPF PlotViews (#1515)
- WPF ExampleBrowser can switch between Canvas and SkiaSharp renderers (#1515)
- OxyPlot.ImageSharp now targets .NET Standard 1.3 (#1530)
- SkiaRenderContext does not apply pixel snapping when rendering to vector graphic (#1539)
- Mark OxyPlot.PdfExporter and OxyPlot.Pdf.PdfExporter as obsolete (#1527)
- Replace Axis.DesiredSize by Axis.DesiredMargin, change signature of Axis.Measure(...) (#453)
- Axis renderers now render all ticks they are provided (#1580)
- Auto margins don't reserve space for axis labels if axis range is fixed (#1577)
- CategoryAxis should not contain rendering information about BarSeries (#741)
- CategorizedSeries changed to BarSeriesBase<T> (#741)
- System.Drawing.Common references updated to 4.7.0 (#1608)
- Invisible series are assigned automatic colors by default, configurable with PlotModel.AssignColorsToInvisibleSeries property that defaults to true (#1599)
- StemSeries, AreaSeries, TwoColorAreaSeries, and StairStepSeries use `ActualMarkerColor` (#1630)
- Axes with `AxisPosition.None` make no contribution to margins (#1574)
- `AngleAxis` has position `AxisPosition.All` by default (#1574)
- Clipping API changed from SetClip(...) and ResetClip() to PushClip(...) and PopClip() (#1593)
- Remove TileMapAnnotation examples from automated testing (#1667)
- Optimize clipping calls (#1661)
- Mark CandleStickAndVolumeSeries as obsolete (#1661)
- Implement StreamGeometry-based implementations of DrawEllipses, DrawLine, DrawLineSegments and DrawRectangle(s) which improves the rendering speed on WPF (#1673)
- Change algorithm of ContourSeries.JoinContourSegments(). This should improve performance in most cases, but will cause labels to appear in different spots than before (#1685)
- Updated Series.cd with ExtrapolationLineSeries and removed classes that do not exist anymore

### Removed
- Remove PlotModel.Legends (#644)
- ColumnSeries - functionality is replaced by transposed BarSeries (#1402)
- Copy to text report Ctrl+Alt+R (#1403)
- Remove exporter Background properties (#1409)
- Remove OxyThickness Width and Height properties (#1429)
- RenderingExtensions.DrawRectangleAsPolygon(...) extension methods. IRenderContext.DrawRectangle(...) with an appropriate EdgeRenderingMode can be used instead.
- SkiaSharp.PdfExporter.Dpi property (#1591)
- Axis.UpdateFromSeries(...) and Series.UpdateValidData() (#741)
- Support for IRenderContext implementations without native clipping (#1593)
- CohenSutherlandClipping and SutherlandHodgmanClipping (#1593)
- DrawClippedXxx(...) extensions in RenderingExtensions (#1661)
- PathAnnotation.ClipText property - text is now always clipped (#1661)
- CanvasRenderContext.UseStreamGeometry property - this functionality is replaced by the new XamlRenderContext (#1673)

### Fixed
- Legend font size is not affected by DefaultFontSize (#1396)
- ErrorBarSeries, IntervalBarSeries and TornadoBarSeries work correctly in transposed mode (#1402)
- Exception when rendering polygon with no points (#1410)
- Custom tracker strings can cause exception in histogram chart (#1455)
- OxyPlot.WindowsForms package description (#1457)
- NullReference in VolumeSeries if no data in Items list (#1491)
- Possible out-of-bounds exception in HeatMapSeries HitTest (#1524)
- WPF CanvasRenderContext draws ellipses too small by half stroke thickness (#1537)
- Text measurement and rendering in OxyPlot.ImageSharp
- ExampleLibrary reporting annotation-only PlotModels as transposable (#1544)
- Auto plot margin not taking width of labels into account (#453)
- WPF PlotView still focusable when Focusable is false (#1440)
- Disposing a SkiaRenderContext can mess up fonts from another SkiaRenderContext instance (#1573)
- Display of ampersands in OxyPlot.WindowsForms Tracker (#1585)
- Full Plotarea Polar plot rendering with non-zero minimum values (#1586)
- Auto margins are set incorrectly if Axis.TitleFontSize is set to non-default value (related to #1577)
- Incomplete rendering of AreaSeries in some situations (#1512)
- ColumnSeries / BarSeries not working with more than one value-axis (#729)
- OxyPlot.SkiaSharp.SvgExporter plot background color (#1619)
- MinimumPadding incorrect when MaximumPadding is non-zero (#1625)
- Don't clip zerocrossing axis lines within plot bounds (#1441)
- Incorrect margins when using Color Axes with AxisPosition.None (#1574)
- OpenStreetMap example (#1642)
- Incorrect clipping in TwoColorAreaSeries (#1678)
- ScreenMin and ScreenMax on Horizontal and Vertical Axes depends on plot bounds (#1652)
- Windows Forms clipping last line of measured text (#1659)
- Inconsistent Zooming behaviour (#1648)
- ContourSeries produce fake connections (#1685)
- Zero-crossing axis bounds (#1708)
- Incorrect label placement on BarSeries with non-zero BaseValue (#1726)
- LineAnnotation Text Placement on Reversed Axes (#1741)
- Image opacity in WinForms and Core Drawing (#1766)
- Fix specified Visual is not an ancestor of this Visual issue in WPF rendering (#1787)

## [2.0.0] - 2019-10-19
### Added 
- WindowsForms and Wpf support .NET Core 3.0 (#1331)
- PngExporter based on System.Common.Drawing (.NET Core) (#1263)
- New polar plot axes filling the full plot area (#1056)
- Support for three colors in histogram series (#1305)
- Command to copy plot to the clipboard in Windows Forms (Ctrl-C) (#1297)
- New `InterpolationAlgorithm` property in LineSeries and PolylineAnnotation (#494)
- Catmull-Rom spline interpolation algorithms (#494)
- FontSize, FontWeight and FontFamily on Wpf.TextAnnotation (#1023)
- RectangleSeries (#1060)
- InvalidNumberColor on Wpf.LinearColorAxis (#1087)
- ContinuousHistogramSeries (#1145)
- Multiline text support for PortableDocumentFont (#1146)
- Workaround for text vertical alignment in SVG Export to accomodate viewers which don't support dominant-baseline (#459, #1198)
- Support for transposed (X and Y axis switched) plots with XYAxisSeries (#1334)
- Color property on HistogramItem (#1347)
- Count property on HistogramSeries (#1347)
- Bug in HistogramHelpers.Collect when using out-of-order bin breaks (#1476)

### Changed
- OxyPlot.Core changed to target netstandard 1.0 and net45 (#946, #1147)
- OxyPlot.ExampleLibrary changed to target netstandard 1.0 and net45 (#946, #1147)
- OxyPlot.Wpf, OxyPlot.WindowsForms, OxyPlot.Pdf changed to target net45 (#946)
- Place label below negative ColumnSeries (#1119)
- Use PackageReference instead of packages.config
- Migrated NUnit v2 to v3 and added test adapter
- TrackerControl reuses existing ContentControl when a new hit tracker result uses the same template as the currently shown tracker (#1281)
- Overhaul HistogramHelpers (#1345)
- OxyPlot.Windows (UWP) moved to oxyplot-uwp repository (#1378)
- Make the PngExporters consistent (#1390)
- Silverlight project moved to separate repository (#1049)
- WP8 project moved to separate repository (#1050)
- Windows8 project moved to separate repository (#1103)
- Avalonia project moved to separate repository
- Xamarin projects moved to separate repository
- Xwt project moved to separate repository
- GTK# projects moved to separate repository
- SharpDX project moved to separate repository

### Deprecated
- OxyPlot.WP8 package. Use OxyPlot.Windows (UWP) instead (#996)

### Removed
- LabelFontSize property from HistogramSeries (#1309)
- Smooth property from LineSeries and PolylineAnnotation (#494)
- Support for net40 (#960)

### Fixed
- Manipulation when using touch is not working in Windows (#1011)
- Ensure a suitable folder is used when creating a temporary file for PNG export in Oxyplot.GtkSharp (#1034)
- RangeColorAxis is not rendered correctly if the axis is reversed (#1035)
- OxyMouseEvents not caught due to InvalidatePlot() in WPF (#382)
- When Color Property of LineSeries is set Markers are not shown (#937)
- Change from linear to logarithmic axis does not work (#1067)
- OxyPalette.Interpolate() throws exception when paletteSize = 1 (#1068)
- Infinite loop in LineAnnotation (#1029)
- OverflowException when zoomed in on logarithmic axis (#1090)
- ScatterSeries with DateTimeAxis/TimeSpanAxis (#1132)
- Exporting TextAnnotation with TextColor having 255 alpha to SVG produces opaque text (#1160)
- Chart is not updated when top and bottom are not visible (#1219)
- Candle overlap each candle (#623)
- CandleStick is overlapped when item.Open == item.Close in the CandleStickAndVolumeSeries (#1245)
- Out of memory exception and performance issue with Catmull-Rom Spline (#1237)
- Cache and Dispose Brush and Pen objects used by GraphicsRenderContext (#1230)
- Add checks for non-positive StrokeThickess and LineStyle.None in various places (#1312)
- Fixed references to RectangleItem in HistogramSeries
- Fix AxisChangedEventArgs.DeltaMaximum in Axes.Reset (#1306)
- Fixed Tracker for RectangleBarSeries (#1171)
- RectangleSeries doesn't render Labels (related to #1334)
- LineSeries line legend placement with reversed X axis (related to #1334)
- HistogramSeries label placement inconsistent (related to #1334)
- TwoColorLineSeries and ThreeColorLineSeries don't work with reversed Y axis (related to #1334)
- Issue with SVG always containing the xml headers (#1212)
- In WPF, make sure the axes are initalized when the Model is set before the PlotView has been loaded (#1303)
- MinimumSegmentLength not working for LineSeries (#1044)
- rendering issues with MagnitudeAxisFullPlotArea (#1364)
- OxyPlot.Core.Drawing PngExporter background when exporting to stream (#1382)
- Windows Forms clipping last line of rendered text (#1124, #1385)
- Dispose background brush in OxyPlot.Core.Drawing PngExporter (#1392)

## [1.0.0] - 2016-09-11
### Added
- Added OxyPlot.SharpDX.Wpf NuGet package
- Added DirectX 9.1-10.1 feature level support for SharpDX renderer
- Added SharpDX based renderer and WPF control with SharpDX render (#124)
- Added MinimumMajorStep and MinimumMinorStep to Axes.Axis (#816)
- Added support for vertical X axis to HeatMapSeries (#535)
- Added fall-back rectangle rendering to HeatMapSeries (#801)
- Added logarithmic HeatMapSeries support (#802) and example
- Axis.MaximumRange to limit the zoom (#401)
- Added OxyPlot.Mobile NuGet package to combine the mobile platforms into a single package (#362)
- Support for XWT (#295)
- TwoColorAreaSeries (#299)
- Delta values in AxisChangedEventArgs (#276)
- Git source server (added GitLink build step) (#267,#266)
- iOS PlotView ZoomThreshold/AllowPinchPastZero for use with KeepAspectRatioWhenPinching=false (#359)
- CandleStickAndVolumeSeries and VolumeSeries (#377)
- Axis.DesiredSize property (#383)
- WPF wrapper for BoxPlotSeries (#434)
- Capability to display mean value to BoxPlotSeries (#440)
- LinearBarSeries for WPF (#506)
- TitleToolTip in PlotModel (#508)
- TextColor property on WPF Axis (#452)
- ThreeColorLineSeries (#378)
- CI of the Xamarin.Android, Xamarin.iOS and Xamarin.Forms packages (#274)
- PlotModel.LegendLineSpacing (#622)
- Legend rendering for LinearBarSeries (#663)
- LegendMaxHeight property in PlotModel and Wpf.Plot (#668)
- Support for a Xamarin Forms UWP project with sample app (#697)
- ListBuilder for building lists by reflection (#705)
- F# example (#699)
- Support for discontinuities in AreaSeries (#215)
- Support for Windows Universal 10.0 apps (#615)
- Support Unicode in OxyPlot.Pdf (#789)
- TouchTrackerManipulator (#787)
- Extracted visible window search code from CandleStickSeries and made a generic version in XYSeries. Used it to optimize AreaSeries performance. (#834)
- Optimized rendering performance of RectangleBarSeries (#834).
- PdfExporter implementing IExporter (#845)
- Color minor and major ticks differently (#417)
- Support for PieSeries in OxyPlot.Wpf (#878)
- Filter in example browser (#118)
- Support for tooltips on WPF annotations
- Support for tracker in OxyPlot.GtkSharp
- Improve tracker style (Windows Forms) (#106)
- Font rendering in OxyPlot.GtkSharp improved by using Pango (#972)
- Improved LineSeries performance (#834)
- Fixed bug causing axes titles to not display in OxyPlot.GtkSharp (#989)

### Changed
- Fixed closing file stream for PdfReportWriter when PdfReportWriter is closed or disposed of. (#892)
- Renamed OxyPlot.WindowsUniversal to OxyPlot.Windows (#242)
- Changed OxyPlot.Xamarin.Forms to require OxyPlot.Mobile dependency instead of each separate NuGet. (#362)
- Renamed OxyPlot.XamarinIOS to OxyPlot.MonoTouch (#327)
- Renamed OxyPlot.XamarinAndroid to OxyPlot.Xamarin.Android (#327)
- Renamed OxyPlot.XamarinForms to OxyPlot.Xamarin.Forms (#327)
- Renamed OxyPlot.XamarinForms.iOS to OxyPlot.Xamarin.Forms.Platform.iOS (#327)
- Renamed OxyPlot.XamarinFormsIOS to OxyPlot.Xamarin.Forms.Platform.iOS.Classic (#327)
- Renamed OxyPlot.XamarinFormsAndroid to OxyPlot.Xamarin.Forms.Platform.Android (#327)
- Renamed OxyPlot.XamarinFormsWinPhone to OxyPlot.Xamarin.Forms.Platform.WP8 (#327)
- Changed OxyPlot.Xamarin.Android target to Android level 10 (#223)
- Separated WPF Plot and PlotView (#252, #239)
- Current CandleStickSeries renamed to OldCandleStickSeries, replaced by a faster implementation (#369)
- Invalidate plot when ItemsSource contents change (INotifyCollectionChanged) on WPF only (#406)
- Xamarin.Forms references updated to 1.5.0.6447 (#293, #439)
- Change OxyPlot.Xamarin.Forms.Platform.Android target to Android level 15 (#439)
- Changed OxyPlot.Xamarin.Forms to portable Profile259 (#439)
- PlotController should not intercept input per default (#446)
- Changed DefaultTrackerFormatString for BoxPlotSeries (to include Mean) (#440)
- Changed Constructor of BoxPlotItem (to include Mean) (#440)
- Changed Axis, Annotation and Series Render() method (removed model parameter)
- Changed PCL project to profile 259, SL5 is separate now (#115)
- Extracted CreateReport() and CreateTextReport() from PlotModel (#517)
- Renamed GetLastUpdateException to GetLastPlotException and added the ability to see render exceptions(#543)
- Move TileMapAnnotation class to example library (#567)
- Change to semantic versioning (#595)
- Change GTKSharp3 project to x86 (#599)
- Change OxyPlot.Xamarin.Android to API Level 15 (#614)
- Add Xamarin.Forms renderer initialization to PlotViewRenderer (#632)
- Marked OxyPlot.Xamarin.Forms.Platform.*.Forms.Init() obsolete (#632)
- Throw exception if Xamarin.Forms renderer is not 'initialized' (#492)
- Make numeric values of DateTimeAxis compatible with ToOADate (#660)
- Make struct types immutable (#692)
- Implement IEquatable<T> for struct types (#692)
- BoxPlotItem changed to reference type (#692)
- Move Xamarin projects to new repository (#777)
- Remove CandleStickSeries.Append (#826)
- Change MinorInterval calculation, add unit test (#133)
- Rewrite LogarithmicAxis tick calculation (#820)
- Change Axis methods to protected virtual (#837)
- Move CalculateMinorInterval and CreateTickValues to AxisUtilities (#837)
- Change default number format to "g6" in Axis base class (#841)
- Push packages to myget.org (#847)
- Change the default format string to `null` for TimeSpanAxis and DateTimeAxis (#951)

### Removed
- StyleCop tasks (#556)
- OxyPlot.Metro project (superseded by OxyPlot.WindowsUniversal) (#241)
- PlotModel.ToSvg method. Use the SvgExporter instead. (#347)
- Constructors with parameters, use default constructors instead. (#347)
- Axis.ShowMinorTicks property, use MinorTickSize = 0 instead (#347)
- ManipulatorBase.GetCursorType method (#447)
- Model.GetElements() method
- Remove SL4 support (#115)
- Remove NET35 support (#115)
- PlotElement.Format method, use StringHelper.Format instead
- EnumerableExtensions.Reverse removed (#677)
- ListFiller (#705)

### Fixed
- Added check to LineAnnotation.GetScreenPoints to check if ActualMaximumX==ActualMinimumX for non-curved lines. (#1029)
- Incorrect placment of axis title of axes with AxisDistance (#1065)
- SharpDX control not being rendered when loaded
- SharpDX out of viewport scrolling.
- Multiple mouse clicks not being reported in OxyPlot.GtkSharp (#854)
- StemSeries Tracking to allow tracking on tiny stems (#809)
- Fixed PDFRenderContext text alignment issues for rotated text (#723)
- HeatMapSeries.GetValue returns NaN instead of calculating a wrong value in proximity to NaN (#256)
- Tracker position is wrong when PlotView is offset from origin (#455)
- CategoryAxis should use StringFormat (#415)
- Fixed the dependency of OxyPlot.Xamarin.Forms NuGet (#370)
- Add default ctor for Xamarin.Forms iOS renderer (#348)
- Windows Phone cursor exception (#345)
- Bar/ColumSeries tracker format string bug (#333)
- Fix exception for default tracker format strings (#265)
- Fix center-aligned legends (#79)
- Fix Markdown links to tag comparison URL with footnote-style links
- WPF dispatcher issue (#311, #309)
- Custom colors for scatters (#307)
- Rotated axis labels (#303,#301)
- Floating point error on axis labels (#289, #227)
- Performance of CandleStickSeries (#290)
- Tracker text for StairStepSeries (#263)
- XamarinForms/iOS view not updating when model is changed (#262)
- Improved WPF rendering performance (#260, #259)
- Null reference with MVVM binding (#255)
- WPF PngExporter background (#234)
- XamlExporter background (#233)
- .NET 3.5 build (#229)
- Support WinPhone 8.1 in core NuGet package (#161)
- Draw legend line with custom pattern (#356)
- iOS pan/zoom stability (#336)
- Xamarin.Forms iOS PlotViewRenderer crash (#458)
- Inaccurate tracker when using LogarithmicAxis (#443)
- Fix reset of transforms in WinForms render context (#489)
- Fix StringFormat for TimeSpanAxis not recognizing f, ff, fff, etc (#330)
- Fix  LineSeries SMOOTH=True will crash WinForms on right click (#499)
- Fix PlotView leak on iOS (#503)
- This PlotModel is already in use by some other PlotView control (#497)
- LegendTextColor not synchronized between wpf.Plot and InternalModel (#548)
- Legend in CandleStickSeries does not scale correctly (#554)
- Fix CodeGenerator exception for types without parameterless ctor (#573)
- Migrate automatic package restore (#557)
- Fix rendering of rotated 'math' text (#569, #448)
- WPF export demo (#568)
- Fixing a double comparison issue causing infinite loop (#587)
- Fix null reference exception when ActualPoints was null rendering a StairStepSeries (#582)
- Background color in the Xamarin.Forms views (#546)
- IsVisible change in Xamarin.Forms.Platform.iOS (#546)
- Rendering math text with syntax error gets stuck in an endless loop (#624)
- Fix issue with MinimumRange not taking Minimum and Maximum values into account (#550)
- Do not set default Controller in PlotView ctor (#436)
- Corrected owner type of Wpf.PathAnnotation dependency properties (#645)
- Fixed partial plot rendering on Xamarin.Android (#649)
- Default controller should not be shared in WPF PlotViews (#682)
- PositionAtZeroCrossing adds zero crossing line at wrong position (#635)
- Implement AreaSeries.ConstantY2 (#662)
- Null reference exception in ScatterSeries{T} actual points (#636)
- Code generation for HighLowItem (#634)
- Axis.MinimumRange did not work correctly (#711)
- FillColor in ErrorColumnSeries (#736)
- XAxisKey and YAxisKey added to Wpf.Annotations (#743)
- Fix HeatMapSeries cannot plot on Universal Windows (#745)
- Set Resolution in WinForms PngExporter (#754)
- Axis should never go into infinite loop (#758)
- Exception in BarSeriesBase (#790)
- Vertical Axes Title Font Bug (#474)
- Support string[] as ItemsSource in CategoryAxis (#825)
- Horizontal RangeColorAxis (#767)
- LogarithmicAxis sometimes places major ticks outside of the axis range (#850)
- LineSeries with smoothing raises exception (#72)
- Exception when legend is outside and plot area is small (#880)
- Axis alignment with MinimumRange (#794)
- Fixed strange number formatting when using LogarithmicAxis with very large or very small Series (#589)
- Fixed LogarithmicAxis to no longer freeze when the axis is reversed (#925)
- Prevent endless loop in LogarithmicAxis (#957)
- Fixed WPF series data not refreshed when not visible (included WPF LiveDemo)
- Fixed bug in selection of plot to display in OxyPlot.GtkSharp ExampleBrowser (#979)
- Fixed non-interpolation of HeatMapSeries in OxyPlot.GtkSharp (#980)
- Fixed axis min/max calc and axis assignment for CandleStick + VolumeSeries (#389)
- Fixed drawing of plot backgrounds in OxyPlot.GtkSharp (#990)

## [0.2014.1.546] - 2014-10-22
### Added
- Support data binding paths ("Point.X") (#210)
- Support for Xamarin.Forms (#204)
- Support for Windows Universal apps (#190)
- Improve TrackerFormatString consistency (#214)
- Support LineColor.BrokenLineColor
- LabelFormatString for ScatterSeries (#12)

### Changed
- Changed tracker format strings arguments (#214)
- Rename OxyPenLineJoin to LineJoin
- Rename LineStyle.Undefined to LineStyle.Automatic

### Fixed
- Improved text rendering for Android and iOS (#209)
- Custom shape outline for PointAnnotation (#174)
- Synchronize Wpf.Axis.MinimumRange (#205)
- TrackerHitResult bug (#198)
- Position of axis when PositionAtZeroCrossing = true (#189)
- Expose ScatterSeries.ActualPoints (#201)
- Add overridable Axis.FormatValueOverride (#181)
- PngExporter text formatting (#170)

[Unreleased]: https://github.com/oxyplot/oxyplot/compare/v2.1.0...HEAD
[2.1.0]: https://github.com/oxyplot/oxyplot/compare/v2.0.0...v2.1.0
[2.0.0]: https://github.com/oxyplot/oxyplot/compare/v1.0.0...v2.0.0
[1.0.0]: https://github.com/oxyplot/oxyplot/compare/v0.2014.1.546...v1.0.0
[0.2014.1.546]: https://github.com/oxyplot/oxyplot/compare/v0.0.1...v0.2014.1.546<|MERGE_RESOLUTION|>--- conflicted
+++ resolved
@@ -9,12 +9,9 @@
 - Example of issue with AreaSeries tracker (#1982)
 - Example for CategoryAxis with custom MajorStep and uncentered ticks (#1971)
 - BarSeries.LabelAngle property (#1870)
-<<<<<<< HEAD
 - Support HiDPI for WinForms examples (#1597)
-=======
 - Border properties on PathAnnotation to match functionality in TextAnnotation (#1900)
 - Expanded `IntervalBarSeries` and `TornadoBarSeries` to allow for varied label positions and angles (#2027)
->>>>>>> f8ad6fe6
 
 ### Changed
 - Make consistent BaseValue and BaseLine across BarSeries, LinearBarSeries, and HistogramSeries
