--- conflicted
+++ resolved
@@ -19,12 +19,9 @@
 - Placement of BarSeries labels when stacked (#1979)
 - SystemInvalidException in LineSeries when only Double.Nan values are added (#1991)
 - Issue with tracking AreaSeries with monotonic data points (#1982)
-<<<<<<< HEAD
 - Incorrect coloring of TwoColorLineSeries
-=======
 - HitTest when IsLegendVisible is false (#1975)
 - Font weight not being applied in ImageSharp (#2006)
->>>>>>> 0dcc39c1
 
 ## [2.1.2] - 2022-12-03
 
